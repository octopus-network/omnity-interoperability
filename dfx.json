{
  "dfx": "0.17.0",
  "canisters": {
    "icp_ledger_canister": {
      "type": "custom",
      "candid": "https://raw.githubusercontent.com/dfinity/ic/ac971e7b4c851b89b312bee812f6de542ed907c5/rs/rosetta-api/icp_ledger/ledger.did",
      "wasm": "https://download.dfinity.systems/ic/ac971e7b4c851b89b312bee812f6de542ed907c5/canisters/ledger-canister.wasm.gz",
      "remote": {
        "id": {
          "ic": "ryjl3-tyaaa-aaaaa-aaaba-cai"
        }
      }
    },
    "bitcoin_customs": {
      "gzip": true,
      "candid": "customs/bitcoin/bitcoin_customs.did",
      "package": "bitcoin_customs",
      "type": "custom",
      "wasm": "bitcoin_customs.wasm",
      "build": "./build_script.sh"
    },
    "icp_customs": {
      "gzip": true,
      "candid": "customs/icp/icp_customs.did",
      "package": "icp_customs",
      "type": "rust"
    },
    "omnity_hub": {
      "candid": "hub/omnity_hub.did",
      "package": "omnity_hub",
      "type": "rust"
    },
    "icp_route": {
      "gzip": true,
      "candid": "route/icp/icp_route.did",
      "package": "icp_route",
      "type": "rust"
    },
    "hub_mock": {
      "gzip": true,
      "candid": "mock/hub/hub_mock.did",
      "package": "hub_mock",
      "type": "rust"
    },
    "bitcoin_mock": {
      "gzip": true,
      "candid": "mock/bitcoin/bitcoin_mock.did",
      "package": "bitcoin_mock",
      "type": "rust"
    },
    "icp_mock": {
      "gzip": true,
      "candid": "mock/icp/icp_mock.did",
      "package": "icp_mock",
      "type": "rust"
<<<<<<< HEAD
=======
    },
    "evm_route": {
      "candid": "route/evm/evm_route.did",
      "wasm": "route/evm/target/wasm32-unknown-unknown/release/evm_route.wasm",
      "package": "evm_route",
      "type": "custom"
    },
    "evm_rpc": {
      "type": "custom",
      "candid": "https://github.com/internet-computer-protocol/evm-rpc-canister/releases/download/release-2024-05-23/evm_rpc.did",
      "wasm": "https://github.com/internet-computer-protocol/evm-rpc-canister/releases/download/release-2024-05-23/evm_rpc.wasm.gz",
      "remote": {
        "id": {
          "ic": "xhcuo-6yaaa-aaaar-qacqq-cai"
        }
      }
>>>>>>> 266627ce
    }
  },
  "defaults": {
    "build": {
      "packtool": "",
      "args": ""
    }
  },
  "networks": {
    "local": {
<<<<<<< HEAD
      "bind": "0.0.0.0:4943",
      "type": "ephemeral",
      "replica": {
        "subnet_type": "system"
      }
=======
      "bind": "127.0.0.1:4943"
>>>>>>> 266627ce
    }
  },
  "metadata": [
    {
      "name": "candid:service"
    }
  ],
  "output_env_file": ".env",
  "version": 1
}<|MERGE_RESOLUTION|>--- conflicted
+++ resolved
@@ -53,8 +53,6 @@
       "candid": "mock/icp/icp_mock.did",
       "package": "icp_mock",
       "type": "rust"
-<<<<<<< HEAD
-=======
     },
     "evm_route": {
       "candid": "route/evm/evm_route.did",
@@ -71,7 +69,6 @@
           "ic": "xhcuo-6yaaa-aaaar-qacqq-cai"
         }
       }
->>>>>>> 266627ce
     }
   },
   "defaults": {
@@ -82,15 +79,11 @@
   },
   "networks": {
     "local": {
-<<<<<<< HEAD
       "bind": "0.0.0.0:4943",
       "type": "ephemeral",
       "replica": {
         "subnet_type": "system"
       }
-=======
-      "bind": "127.0.0.1:4943"
->>>>>>> 266627ce
     }
   },
   "metadata": [
