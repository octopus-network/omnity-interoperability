import type { Principal } from '@dfinity/principal';
import type { ActorMethod } from '@dfinity/agent';
import type { IDL } from '@dfinity/candid';

<<<<<<< HEAD
export interface AddDestChainArgs { 'token_id' : string, 'dst_chain' : string }
=======
export interface AddDestChainArgs { 'dest_chain' : string, 'token_id' : string }
>>>>>>> b94e5f53
export interface AddRunesTokenReq {
  'dest_chain' : string,
  'icon' : string,
  'rune_id' : string,
  'symbol' : string,
}
export interface Chain {
  'fee_token' : [] | [string],
  'canister_id' : string,
  'chain_id' : string,
  'counterparties' : [] | [Array<string>],
  'chain_state' : ChainState,
  'chain_type' : ChainType,
  'contract_address' : [] | [string],
}
export interface ChainMeta {
  'fee_token' : [] | [string],
  'canister_id' : string,
  'chain_id' : string,
  'counterparties' : [] | [Array<string>],
  'chain_state' : ChainState,
  'chain_type' : ChainType,
  'contract_address' : [] | [string],
}
export type ChainState = { 'Active' : null } |
  { 'Deactive' : null };
export type ChainType = { 'SettlementChain' : null } |
  { 'ExecutionChain' : null };
export type Directive = { 'UpdateChain' : Chain } |
  { 'UpdateFee' : Factor } |
  { 'AddToken' : Token } |
  { 'AddChain' : Chain } |
  { 'ToggleChainState' : ToggleState } |
  { 'UpdateToken' : Token };
export type Error = { 'AlreadyExistingTicketId' : string } |
  { 'MalformedMessageBytes' : null } |
  { 'NotFoundChain' : string } |
  { 'DeactiveChain' : string } |
  { 'ChainAlreadyExisting' : string } |
  { 'ResubmitTicketIdMustExist' : null } |
  { 'ProposalError' : string } |
  { 'ResubmitTicketMustSame' : null } |
  { 'NotFoundAccountToken' : [string, string, string] } |
  { 'NotSupportedProposal' : null } |
  { 'SighWithEcdsaError' : string } |
  { 'Unauthorized' : null } |
  { 'TicketAmountParseError' : [string, string] } |
  { 'NotFoundChainToken' : [string, string] } |
  { 'TokenAlreadyExisting' : string } |
  { 'ResubmitTicketSentTooOften' : null } |
  { 'GenerateDirectiveError' : string } |
  { 'EcdsaPublicKeyError' : string } |
  { 'RepeatSubscription' : string } |
  { 'NotFoundToken' : string } |
  { 'CustomError' : string } |
  { 'NotSufficientTokens' : [string, string] };
export type Event = {
    'toggled_chain_state' : { 'chain' : Chain, 'state' : ToggleState }
  } |
  { 'Unsubscribed_topic' : { 'sub' : string, 'topic' : Topic } } |
  { 'updated_fee' : Factor } |
  { 'added_token_position' : { 'position' : TokenKey, 'amount' : bigint } } |
  { 'added_token' : TokenMeta } |
  { 'init' : InitArgs } |
  { 'published_directive' : { 'dire' : Directive, 'seq_key' : SeqKey } } |
  { 'upgrade' : UpgradeArgs } |
  { 'added_chain' : Chain } |
  { 'updated_token_position' : { 'position' : TokenKey, 'amount' : bigint } } |
  { 'updated_chain' : Chain } |
  { 'saved_directive' : Directive } |
  { 'received_ticket' : { 'ticket' : Ticket, 'seq_key' : SeqKey } } |
  { 'resubmit_ticket' : { 'ticket_id' : string, 'timestamp' : bigint } } |
  { 'deleted_directive' : SeqKey } |
  { 'Subscribed_topic' : { 'topic' : Topic, 'subs' : Subscribers } };
export type Factor = { 'UpdateFeeTokenFactor' : FeeTokenFactor } |
  { 'UpdateTargetChainFactor' : TargetChainFactor };
export interface FeeTokenFactor {
  'fee_token' : string,
  'fee_token_factor' : bigint,
}
export interface FinalizeAddRunesArgs {
  'name' : string,
  'rune_id' : string,
  'decimal' : number,
}
export interface GetEventsArg { 'start' : bigint, 'length' : bigint }
export type HubArg = { 'Upgrade' : [] | [UpgradeArgs] } |
  { 'Init' : InitArgs };
export interface InitArgs { 'admin' : Principal }
export type Permission = { 'Update' : null } |
  { 'Query' : null };
export type Proposal = { 'UpdateChain' : Chain } |
  { 'UpdateFee' : Factor } |
  { 'AddToken' : TokenMeta } |
  { 'AddChain' : Chain } |
  { 'ToggleChainState' : ToggleState } |
  { 'UpdateToken' : TokenMeta };
export type Result = { 'Ok' : null } |
  { 'Err' : SelfServiceError };
export type Result_1 = { 'Ok' : null } |
  { 'Err' : Error };
export type Result_10 = { 'Ok' : Array<TokenResp> } |
  { 'Err' : Error };
export type Result_11 = { 'Ok' : Ticket } |
  { 'Err' : Error };
export type Result_12 = { 'Ok' : Array<Ticket> } |
  { 'Err' : Error };
export type Result_13 = { 'Ok' : Array<[bigint, Directive]> } |
  { 'Err' : Error };
export type Result_14 = { 'Ok' : Array<[Topic, Subscribers]> } |
  { 'Err' : Error };
export type Result_15 = { 'Ok' : Array<[bigint, Ticket]> } |
  { 'Err' : Error };
export type Result_16 = { 'Ok' : Array<string> } |
  { 'Err' : Error };
export type Result_2 = { 'Ok' : Chain } |
  { 'Err' : Error };
export type Result_3 = { 'Ok' : Array<Chain> } |
  { 'Err' : Error };
export type Result_4 = { 'Ok' : bigint } |
  { 'Err' : Error };
export type Result_5 = { 'Ok' : Array<TokenOnChain> } |
  { 'Err' : Error };
export type Result_6 = { 'Ok' : Array<Chain> } |
  { 'Err' : Error };
export type Result_7 = { 'Ok' : Array<Directive> } |
  { 'Err' : Error };
export type Result_8 = { 'Ok' : Array<[string, string, bigint]> } |
  { 'Err' : Error };
export type Result_9 = { 'Ok' : Array<TokenMeta> } |
  { 'Err' : Error };
export type SelfServiceError = { 'TemporarilyUnavailable' : string } |
  { 'InsufficientFee' : { 'provided' : bigint, 'required' : bigint } } |
  { 'TokenNotFound' : null } |
  { 'TransferFailure' : string } |
  { 'InvalidProposal' : string } |
  { 'InvalidRuneId' : string } |
  { 'RequestNotFound' : null } |
  { 'ChainNotFound' : string } |
  { 'TokenAlreadyExisting' : null } |
  { 'EmptyArgument' : null };
<<<<<<< HEAD
=======
export interface SelfServiceFee {
  'add_token_fee' : bigint,
  'add_chain_fee' : bigint,
}
>>>>>>> b94e5f53
export interface SeqKey { 'seq' : bigint, 'chain_id' : string }
export interface Subscribers { 'subs' : Array<string> }
export interface TargetChainFactor {
  'target_chain_id' : string,
  'target_chain_factor' : bigint,
}
export interface Ticket {
  'token' : string,
  'action' : TxAction,
  'dst_chain' : string,
  'memo' : [] | [Uint8Array | number[]],
  'ticket_id' : string,
  'sender' : [] | [string],
  'ticket_time' : bigint,
  'ticket_type' : TicketType,
  'src_chain' : string,
  'amount' : string,
  'receiver' : string,
}
export type TicketType = { 'Resubmit' : null } |
  { 'Normal' : null };
export type ToggleAction = { 'Deactivate' : null } |
  { 'Activate' : null };
export interface ToggleState { 'action' : ToggleAction, 'chain_id' : string }
export interface Token {
  'decimals' : number,
  'token_id' : string,
  'metadata' : Array<[string, string]>,
  'icon' : [] | [string],
  'name' : string,
  'symbol' : string,
}
export interface TokenKey { 'token_id' : string, 'chain_id' : string }
export interface TokenMeta {
  'decimals' : number,
  'token_id' : string,
  'metadata' : Array<[string, string]>,
  'icon' : [] | [string],
  'name' : string,
  'issue_chain' : string,
  'symbol' : string,
  'dst_chains' : Array<string>,
}
export interface TokenOnChain {
  'token_id' : string,
  'chain_id' : string,
  'amount' : bigint,
}
export interface TokenResp {
  'decimals' : number,
  'token_id' : string,
  'icon' : [] | [string],
  'name' : string,
  'rune_id' : [] | [string],
  'symbol' : string,
}
export type Topic = { 'UpdateChain' : null } |
  { 'UpdateFee' : null } |
  { 'AddToken' : null } |
  { 'AddChain' : null } |
  { 'ToggleChainState' : null } |
  { 'UpdateToken' : null };
export type TxAction = { 'Burn' : null } |
  { 'Redeem' : null } |
  { 'Transfer' : null };
export interface UpgradeArgs { 'admin' : [] | [Principal] }
export interface _SERVICE {
  'add_dest_chain_for_token' : ActorMethod<[AddDestChainArgs], Result>,
  'add_runes_token' : ActorMethod<[AddRunesTokenReq], Result>,
  'execute_proposal' : ActorMethod<[Array<Proposal>], Result_1>,
  'finalize_add_runes_token_req' : ActorMethod<[FinalizeAddRunesArgs], Result>,
  'get_add_runes_token_requests' : ActorMethod<[], Array<AddRunesTokenReq>>,
  'get_chain' : ActorMethod<[string], Result_2>,
  'get_chain_metas' : ActorMethod<[bigint, bigint], Result_3>,
  'get_chain_size' : ActorMethod<[], Result_4>,
  'get_chain_tokens' : ActorMethod<
    [[] | [string], [] | [string], bigint, bigint],
    Result_5
  >,
  'get_chains' : ActorMethod<
    [[] | [ChainType], [] | [ChainState], bigint, bigint],
    Result_6
  >,
  'get_directive_size' : ActorMethod<[], Result_4>,
  'get_directives' : ActorMethod<[bigint, bigint], Result_7>,
  'get_events' : ActorMethod<[GetEventsArg], Array<Event>>,
  'get_fee_account' : ActorMethod<[[] | [Principal]], Uint8Array | number[]>,
  'get_fees' : ActorMethod<
    [[] | [string], [] | [string], bigint, bigint],
    Result_8
  >,
  'get_logs' : ActorMethod<[[] | [bigint], bigint, bigint], Array<string>>,
<<<<<<< HEAD
  'get_token_metas' : ActorMethod<[bigint, bigint], Result_9>,
=======
  'get_self_service_fee' : ActorMethod<[], SelfServiceFee>,
  'get_token_metas' : ActorMethod<[bigint, bigint], Result_9>,
  'get_token_position_size' : ActorMethod<[], Result_4>,
>>>>>>> b94e5f53
  'get_token_size' : ActorMethod<[], Result_4>,
  'get_tokens' : ActorMethod<
    [[] | [string], [] | [string], bigint, bigint],
    Result_10
  >,
  'get_total_tx' : ActorMethod<[], Result_4>,
  'get_tx' : ActorMethod<[string], Result_11>,
  'get_txs' : ActorMethod<[bigint, bigint], Result_12>,
  'get_txs_with_account' : ActorMethod<
    [
      [] | [string],
      [] | [string],
      [] | [string],
      [] | [[bigint, bigint]],
      bigint,
      bigint,
    ],
    Result_12
  >,
  'get_txs_with_chain' : ActorMethod<
    [
      [] | [string],
      [] | [string],
      [] | [string],
      [] | [[bigint, bigint]],
      bigint,
      bigint,
    ],
    Result_12
  >,
  'handle_chain' : ActorMethod<[Array<Proposal>], Result_1>,
  'handle_token' : ActorMethod<[Array<Proposal>], Result_1>,
  'query_directives' : ActorMethod<
    [[] | [string], [] | [Topic], bigint, bigint],
    Result_13
  >,
  'query_subscribers' : ActorMethod<[[] | [Topic]], Result_14>,
  'query_tickets' : ActorMethod<[[] | [string], bigint, bigint], Result_15>,
  'resubmit_ticket' : ActorMethod<[Ticket], Result_1>,
  'send_ticket' : ActorMethod<[Ticket], Result_1>,
  'set_logger_filter' : ActorMethod<[string], undefined>,
  'set_permissions' : ActorMethod<[Principal, Permission], undefined>,
  'set_runes_oracle' : ActorMethod<[Principal], undefined>,
  'sub_directives' : ActorMethod<[[] | [string], Array<Topic>], Result_1>,
  'sync_ticket_size' : ActorMethod<[], Result_4>,
  'sync_tickets' : ActorMethod<[bigint, bigint], Result_15>,
  'unsub_directives' : ActorMethod<[[] | [string], Array<Topic>], Result_1>,
  'update_fee' : ActorMethod<[Array<Factor>], Result_1>,
  'validate_proposal' : ActorMethod<[Array<Proposal>], Result_16>,
}
export declare const idlFactory: IDL.InterfaceFactory;
export declare const init: ({ IDL }: { IDL: IDL }) => IDL.Type[];<|MERGE_RESOLUTION|>--- conflicted
+++ resolved
@@ -2,11 +2,7 @@
 import type { ActorMethod } from '@dfinity/agent';
 import type { IDL } from '@dfinity/candid';
 
-<<<<<<< HEAD
-export interface AddDestChainArgs { 'token_id' : string, 'dst_chain' : string }
-=======
 export interface AddDestChainArgs { 'dest_chain' : string, 'token_id' : string }
->>>>>>> b94e5f53
 export interface AddRunesTokenReq {
   'dest_chain' : string,
   'icon' : string,
@@ -148,13 +144,10 @@
   { 'ChainNotFound' : string } |
   { 'TokenAlreadyExisting' : null } |
   { 'EmptyArgument' : null };
-<<<<<<< HEAD
-=======
 export interface SelfServiceFee {
   'add_token_fee' : bigint,
   'add_chain_fee' : bigint,
 }
->>>>>>> b94e5f53
 export interface SeqKey { 'seq' : bigint, 'chain_id' : string }
 export interface Subscribers { 'subs' : Array<string> }
 export interface TargetChainFactor {
@@ -247,13 +240,9 @@
     Result_8
   >,
   'get_logs' : ActorMethod<[[] | [bigint], bigint, bigint], Array<string>>,
-<<<<<<< HEAD
-  'get_token_metas' : ActorMethod<[bigint, bigint], Result_9>,
-=======
   'get_self_service_fee' : ActorMethod<[], SelfServiceFee>,
   'get_token_metas' : ActorMethod<[bigint, bigint], Result_9>,
   'get_token_position_size' : ActorMethod<[], Result_4>,
->>>>>>> b94e5f53
   'get_token_size' : ActorMethod<[], Result_4>,
   'get_tokens' : ActorMethod<
     [[] | [string], [] | [string], bigint, bigint],
