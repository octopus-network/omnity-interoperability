export const idlFactory = ({ IDL }) => {
  const UpgradeArgs = IDL.Record({ 'admin' : IDL.Opt(IDL.Principal) });
  const InitArgs = IDL.Record({ 'admin' : IDL.Principal });
  const HubArg = IDL.Variant({
    'Upgrade' : IDL.Opt(UpgradeArgs),
    'Init' : InitArgs,
  });
  const AddDestChainArgs = IDL.Record({
<<<<<<< HEAD
    'token_id' : IDL.Text,
    'dst_chain' : IDL.Text,
=======
    'dest_chain' : IDL.Text,
    'token_id' : IDL.Text,
>>>>>>> b94e5f53
  });
  const SelfServiceError = IDL.Variant({
    'TemporarilyUnavailable' : IDL.Text,
    'InsufficientFee' : IDL.Record({
      'provided' : IDL.Nat64,
      'required' : IDL.Nat64,
    }),
    'TokenNotFound' : IDL.Null,
    'TransferFailure' : IDL.Text,
    'InvalidProposal' : IDL.Text,
    'InvalidRuneId' : IDL.Text,
    'RequestNotFound' : IDL.Null,
    'ChainNotFound' : IDL.Text,
    'TokenAlreadyExisting' : IDL.Null,
    'EmptyArgument' : IDL.Null,
  });
  const Result = IDL.Variant({ 'Ok' : IDL.Null, 'Err' : SelfServiceError });
  const AddRunesTokenReq = IDL.Record({
    'dest_chain' : IDL.Text,
    'icon' : IDL.Text,
    'rune_id' : IDL.Text,
    'symbol' : IDL.Text,
  });
  const ChainState = IDL.Variant({
    'Active' : IDL.Null,
    'Deactive' : IDL.Null,
  });
  const ChainType = IDL.Variant({
    'SettlementChain' : IDL.Null,
    'ExecutionChain' : IDL.Null,
  });
  const Chain = IDL.Record({
    'fee_token' : IDL.Opt(IDL.Text),
    'canister_id' : IDL.Text,
    'chain_id' : IDL.Text,
    'counterparties' : IDL.Opt(IDL.Vec(IDL.Text)),
    'chain_state' : ChainState,
    'chain_type' : ChainType,
    'contract_address' : IDL.Opt(IDL.Text),
  });
  const FeeTokenFactor = IDL.Record({
    'fee_token' : IDL.Text,
    'fee_token_factor' : IDL.Nat,
  });
  const TargetChainFactor = IDL.Record({
    'target_chain_id' : IDL.Text,
    'target_chain_factor' : IDL.Nat,
  });
  const Factor = IDL.Variant({
    'UpdateFeeTokenFactor' : FeeTokenFactor,
    'UpdateTargetChainFactor' : TargetChainFactor,
  });
  const TokenMeta = IDL.Record({
    'decimals' : IDL.Nat8,
    'token_id' : IDL.Text,
    'metadata' : IDL.Vec(IDL.Tuple(IDL.Text, IDL.Text)),
    'icon' : IDL.Opt(IDL.Text),
    'name' : IDL.Text,
    'issue_chain' : IDL.Text,
    'symbol' : IDL.Text,
    'dst_chains' : IDL.Vec(IDL.Text),
  });
  const ToggleAction = IDL.Variant({
    'Deactivate' : IDL.Null,
    'Activate' : IDL.Null,
  });
  const ToggleState = IDL.Record({
    'action' : ToggleAction,
    'chain_id' : IDL.Text,
  });
  const Proposal = IDL.Variant({
    'UpdateChain' : Chain,
    'UpdateFee' : Factor,
    'AddToken' : TokenMeta,
    'AddChain' : Chain,
    'ToggleChainState' : ToggleState,
    'UpdateToken' : TokenMeta,
  });
  const Error = IDL.Variant({
    'AlreadyExistingTicketId' : IDL.Text,
    'MalformedMessageBytes' : IDL.Null,
    'NotFoundChain' : IDL.Text,
    'DeactiveChain' : IDL.Text,
    'ChainAlreadyExisting' : IDL.Text,
    'ResubmitTicketIdMustExist' : IDL.Null,
    'ProposalError' : IDL.Text,
    'ResubmitTicketMustSame' : IDL.Null,
    'NotFoundAccountToken' : IDL.Tuple(IDL.Text, IDL.Text, IDL.Text),
    'NotSupportedProposal' : IDL.Null,
    'SighWithEcdsaError' : IDL.Text,
    'Unauthorized' : IDL.Null,
    'TicketAmountParseError' : IDL.Tuple(IDL.Text, IDL.Text),
    'NotFoundChainToken' : IDL.Tuple(IDL.Text, IDL.Text),
    'TokenAlreadyExisting' : IDL.Text,
    'ResubmitTicketSentTooOften' : IDL.Null,
    'GenerateDirectiveError' : IDL.Text,
    'EcdsaPublicKeyError' : IDL.Text,
    'RepeatSubscription' : IDL.Text,
    'NotFoundToken' : IDL.Text,
    'CustomError' : IDL.Text,
    'NotSufficientTokens' : IDL.Tuple(IDL.Text, IDL.Text),
  });
  const Result_1 = IDL.Variant({ 'Ok' : IDL.Null, 'Err' : Error });
  const FinalizeAddRunesArgs = IDL.Record({
    'name' : IDL.Text,
    'rune_id' : IDL.Text,
    'decimal' : IDL.Nat8,
  });
  const Result_2 = IDL.Variant({ 'Ok' : Chain, 'Err' : Error });
  const Result_3 = IDL.Variant({ 'Ok' : IDL.Vec(Chain), 'Err' : Error });
  const Result_4 = IDL.Variant({ 'Ok' : IDL.Nat64, 'Err' : Error });
  const TokenOnChain = IDL.Record({
    'token_id' : IDL.Text,
    'chain_id' : IDL.Text,
    'amount' : IDL.Nat,
  });
  const Result_5 = IDL.Variant({ 'Ok' : IDL.Vec(TokenOnChain), 'Err' : Error });
  const Result_6 = IDL.Variant({ 'Ok' : IDL.Vec(Chain), 'Err' : Error });
  const Token = IDL.Record({
    'decimals' : IDL.Nat8,
    'token_id' : IDL.Text,
    'metadata' : IDL.Vec(IDL.Tuple(IDL.Text, IDL.Text)),
    'icon' : IDL.Opt(IDL.Text),
    'name' : IDL.Text,
    'symbol' : IDL.Text,
  });
  const Directive = IDL.Variant({
    'UpdateChain' : Chain,
    'UpdateFee' : Factor,
    'AddToken' : Token,
    'AddChain' : Chain,
    'ToggleChainState' : ToggleState,
    'UpdateToken' : Token,
  });
  const Result_7 = IDL.Variant({ 'Ok' : IDL.Vec(Directive), 'Err' : Error });
  const GetEventsArg = IDL.Record({
    'start' : IDL.Nat64,
    'length' : IDL.Nat64,
  });
  const Topic = IDL.Variant({
    'UpdateChain' : IDL.Null,
    'UpdateFee' : IDL.Null,
    'AddToken' : IDL.Null,
    'AddChain' : IDL.Null,
    'ToggleChainState' : IDL.Null,
    'UpdateToken' : IDL.Null,
  });
  const TokenKey = IDL.Record({ 'token_id' : IDL.Text, 'chain_id' : IDL.Text });
  const SeqKey = IDL.Record({ 'seq' : IDL.Nat64, 'chain_id' : IDL.Text });
  const TxAction = IDL.Variant({
    'Burn' : IDL.Null,
    'Redeem' : IDL.Null,
    'Transfer' : IDL.Null,
  });
  const TicketType = IDL.Variant({
    'Resubmit' : IDL.Null,
    'Normal' : IDL.Null,
  });
  const Ticket = IDL.Record({
    'token' : IDL.Text,
    'action' : TxAction,
    'dst_chain' : IDL.Text,
    'memo' : IDL.Opt(IDL.Vec(IDL.Nat8)),
    'ticket_id' : IDL.Text,
    'sender' : IDL.Opt(IDL.Text),
    'ticket_time' : IDL.Nat64,
    'ticket_type' : TicketType,
    'src_chain' : IDL.Text,
    'amount' : IDL.Text,
    'receiver' : IDL.Text,
  });
  const Subscribers = IDL.Record({ 'subs' : IDL.Vec(IDL.Text) });
  const Event = IDL.Variant({
    'toggled_chain_state' : IDL.Record({
      'chain' : Chain,
      'state' : ToggleState,
    }),
    'Unsubscribed_topic' : IDL.Record({ 'sub' : IDL.Text, 'topic' : Topic }),
    'updated_fee' : Factor,
    'added_token_position' : IDL.Record({
      'position' : TokenKey,
      'amount' : IDL.Nat,
    }),
    'added_token' : TokenMeta,
    'init' : InitArgs,
    'published_directive' : IDL.Record({
      'dire' : Directive,
      'seq_key' : SeqKey,
    }),
    'upgrade' : UpgradeArgs,
    'added_chain' : Chain,
    'updated_token_position' : IDL.Record({
      'position' : TokenKey,
      'amount' : IDL.Nat,
    }),
    'updated_chain' : Chain,
    'saved_directive' : Directive,
    'received_ticket' : IDL.Record({ 'ticket' : Ticket, 'seq_key' : SeqKey }),
    'resubmit_ticket' : IDL.Record({
      'ticket_id' : IDL.Text,
      'timestamp' : IDL.Nat64,
    }),
    'deleted_directive' : SeqKey,
    'Subscribed_topic' : IDL.Record({ 'topic' : Topic, 'subs' : Subscribers }),
  });
  const Result_8 = IDL.Variant({
    'Ok' : IDL.Vec(IDL.Tuple(IDL.Text, IDL.Text, IDL.Nat)),
    'Err' : Error,
  });
<<<<<<< HEAD
=======
  const SelfServiceFee = IDL.Record({
    'add_token_fee' : IDL.Nat64,
    'add_chain_fee' : IDL.Nat64,
  });
>>>>>>> b94e5f53
  const Result_9 = IDL.Variant({ 'Ok' : IDL.Vec(TokenMeta), 'Err' : Error });
  const TokenResp = IDL.Record({
    'decimals' : IDL.Nat8,
    'token_id' : IDL.Text,
    'icon' : IDL.Opt(IDL.Text),
    'name' : IDL.Text,
    'rune_id' : IDL.Opt(IDL.Text),
    'symbol' : IDL.Text,
  });
  const Result_10 = IDL.Variant({ 'Ok' : IDL.Vec(TokenResp), 'Err' : Error });
  const Result_11 = IDL.Variant({ 'Ok' : Ticket, 'Err' : Error });
  const Result_12 = IDL.Variant({ 'Ok' : IDL.Vec(Ticket), 'Err' : Error });
  const Result_13 = IDL.Variant({
    'Ok' : IDL.Vec(IDL.Tuple(IDL.Nat64, Directive)),
    'Err' : Error,
  });
  const Result_14 = IDL.Variant({
    'Ok' : IDL.Vec(IDL.Tuple(Topic, Subscribers)),
    'Err' : Error,
  });
  const Result_15 = IDL.Variant({
    'Ok' : IDL.Vec(IDL.Tuple(IDL.Nat64, Ticket)),
    'Err' : Error,
  });
  const Permission = IDL.Variant({ 'Update' : IDL.Null, 'Query' : IDL.Null });
  const Result_16 = IDL.Variant({ 'Ok' : IDL.Vec(IDL.Text), 'Err' : Error });
  return IDL.Service({
    'add_dest_chain_for_token' : IDL.Func([AddDestChainArgs], [Result], []),
    'add_runes_token' : IDL.Func([AddRunesTokenReq], [Result], []),
    'execute_proposal' : IDL.Func([IDL.Vec(Proposal)], [Result_1], []),
    'finalize_add_runes_token_req' : IDL.Func(
        [FinalizeAddRunesArgs],
        [Result],
        [],
      ),
    'get_add_runes_token_requests' : IDL.Func(
        [],
        [IDL.Vec(AddRunesTokenReq)],
        ['query'],
      ),
    'get_chain' : IDL.Func([IDL.Text], [Result_2], ['query']),
    'get_chain_metas' : IDL.Func([IDL.Nat64, IDL.Nat64], [Result_3], ['query']),
    'get_chain_size' : IDL.Func([], [Result_4], ['query']),
    'get_chain_tokens' : IDL.Func(
        [IDL.Opt(IDL.Text), IDL.Opt(IDL.Text), IDL.Nat64, IDL.Nat64],
        [Result_5],
        ['query'],
      ),
    'get_chains' : IDL.Func(
        [IDL.Opt(ChainType), IDL.Opt(ChainState), IDL.Nat64, IDL.Nat64],
        [Result_6],
        ['query'],
      ),
    'get_directive_size' : IDL.Func([], [Result_4], ['query']),
    'get_directives' : IDL.Func([IDL.Nat64, IDL.Nat64], [Result_7], ['query']),
    'get_events' : IDL.Func([GetEventsArg], [IDL.Vec(Event)], ['query']),
    'get_fee_account' : IDL.Func(
        [IDL.Opt(IDL.Principal)],
        [IDL.Vec(IDL.Nat8)],
        ['query'],
      ),
    'get_fees' : IDL.Func(
        [IDL.Opt(IDL.Text), IDL.Opt(IDL.Text), IDL.Nat64, IDL.Nat64],
        [Result_8],
        ['query'],
      ),
    'get_logs' : IDL.Func(
        [IDL.Opt(IDL.Nat64), IDL.Nat64, IDL.Nat64],
        [IDL.Vec(IDL.Text)],
        ['query'],
      ),
<<<<<<< HEAD
    'get_token_metas' : IDL.Func([IDL.Nat64, IDL.Nat64], [Result_9], ['query']),
=======
    'get_self_service_fee' : IDL.Func([], [SelfServiceFee], ['query']),
    'get_token_metas' : IDL.Func([IDL.Nat64, IDL.Nat64], [Result_9], ['query']),
    'get_token_position_size' : IDL.Func([], [Result_4], ['query']),
>>>>>>> b94e5f53
    'get_token_size' : IDL.Func([], [Result_4], ['query']),
    'get_tokens' : IDL.Func(
        [IDL.Opt(IDL.Text), IDL.Opt(IDL.Text), IDL.Nat64, IDL.Nat64],
        [Result_10],
        ['query'],
      ),
    'get_total_tx' : IDL.Func([], [Result_4], ['query']),
    'get_tx' : IDL.Func([IDL.Text], [Result_11], ['query']),
    'get_txs' : IDL.Func([IDL.Nat64, IDL.Nat64], [Result_12], ['query']),
    'get_txs_with_account' : IDL.Func(
        [
          IDL.Opt(IDL.Text),
          IDL.Opt(IDL.Text),
          IDL.Opt(IDL.Text),
          IDL.Opt(IDL.Tuple(IDL.Nat64, IDL.Nat64)),
          IDL.Nat64,
          IDL.Nat64,
        ],
        [Result_12],
        ['query'],
      ),
    'get_txs_with_chain' : IDL.Func(
        [
          IDL.Opt(IDL.Text),
          IDL.Opt(IDL.Text),
          IDL.Opt(IDL.Text),
          IDL.Opt(IDL.Tuple(IDL.Nat64, IDL.Nat64)),
          IDL.Nat64,
          IDL.Nat64,
        ],
        [Result_12],
        ['query'],
      ),
    'handle_chain' : IDL.Func([IDL.Vec(Proposal)], [Result_1], []),
    'handle_token' : IDL.Func([IDL.Vec(Proposal)], [Result_1], []),
    'query_directives' : IDL.Func(
        [IDL.Opt(IDL.Text), IDL.Opt(Topic), IDL.Nat64, IDL.Nat64],
        [Result_13],
        ['query'],
      ),
    'query_subscribers' : IDL.Func([IDL.Opt(Topic)], [Result_14], ['query']),
    'query_tickets' : IDL.Func(
        [IDL.Opt(IDL.Text), IDL.Nat64, IDL.Nat64],
        [Result_15],
        ['query'],
      ),
    'resubmit_ticket' : IDL.Func([Ticket], [Result_1], []),
    'send_ticket' : IDL.Func([Ticket], [Result_1], []),
    'set_logger_filter' : IDL.Func([IDL.Text], [], []),
    'set_permissions' : IDL.Func([IDL.Principal, Permission], [], []),
    'set_runes_oracle' : IDL.Func([IDL.Principal], [], []),
    'sub_directives' : IDL.Func(
        [IDL.Opt(IDL.Text), IDL.Vec(Topic)],
        [Result_1],
        [],
      ),
    'sync_ticket_size' : IDL.Func([], [Result_4], ['query']),
    'sync_tickets' : IDL.Func([IDL.Nat64, IDL.Nat64], [Result_15], ['query']),
    'unsub_directives' : IDL.Func(
        [IDL.Opt(IDL.Text), IDL.Vec(Topic)],
        [Result_1],
        [],
      ),
    'update_fee' : IDL.Func([IDL.Vec(Factor)], [Result_1], []),
    'validate_proposal' : IDL.Func([IDL.Vec(Proposal)], [Result_16], ['query']),
  });
};
export const init = ({ IDL }) => {
  const UpgradeArgs = IDL.Record({ 'admin' : IDL.Opt(IDL.Principal) });
  const InitArgs = IDL.Record({ 'admin' : IDL.Principal });
  const HubArg = IDL.Variant({
    'Upgrade' : IDL.Opt(UpgradeArgs),
    'Init' : InitArgs,
  });
  return [HubArg];
};<|MERGE_RESOLUTION|>--- conflicted
+++ resolved
@@ -6,13 +6,8 @@
     'Init' : InitArgs,
   });
   const AddDestChainArgs = IDL.Record({
-<<<<<<< HEAD
-    'token_id' : IDL.Text,
-    'dst_chain' : IDL.Text,
-=======
     'dest_chain' : IDL.Text,
     'token_id' : IDL.Text,
->>>>>>> b94e5f53
   });
   const SelfServiceError = IDL.Variant({
     'TemporarilyUnavailable' : IDL.Text,
@@ -222,13 +217,10 @@
     'Ok' : IDL.Vec(IDL.Tuple(IDL.Text, IDL.Text, IDL.Nat)),
     'Err' : Error,
   });
-<<<<<<< HEAD
-=======
   const SelfServiceFee = IDL.Record({
     'add_token_fee' : IDL.Nat64,
     'add_chain_fee' : IDL.Nat64,
   });
->>>>>>> b94e5f53
   const Result_9 = IDL.Variant({ 'Ok' : IDL.Vec(TokenMeta), 'Err' : Error });
   const TokenResp = IDL.Record({
     'decimals' : IDL.Nat8,
@@ -300,13 +292,9 @@
         [IDL.Vec(IDL.Text)],
         ['query'],
       ),
-<<<<<<< HEAD
-    'get_token_metas' : IDL.Func([IDL.Nat64, IDL.Nat64], [Result_9], ['query']),
-=======
     'get_self_service_fee' : IDL.Func([], [SelfServiceFee], ['query']),
     'get_token_metas' : IDL.Func([IDL.Nat64, IDL.Nat64], [Result_9], ['query']),
     'get_token_position_size' : IDL.Func([], [Result_4], ['query']),
->>>>>>> b94e5f53
     'get_token_size' : IDL.Func([], [Result_4], ['query']),
     'get_tokens' : IDL.Func(
         [IDL.Opt(IDL.Text), IDL.Opt(IDL.Text), IDL.Nat64, IDL.Nat64],
