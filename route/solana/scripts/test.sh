--- conflicted
+++ resolved
@@ -382,8 +382,4 @@
 
 # upgrade canister
 # echo "upgrade solana route ..."
-<<<<<<< HEAD
-#dfx canister install --mode upgrade --argument '(variant { Upgrade = null })'  --upgrade-unchanged --yes solana_route
-=======
-#dfx canister install --mode upgrade --argument '(variant { Upgrade = null })'  --upgrade-unchanged --yes solana_route
->>>>>>> aef078c8
+#dfx canister install --mode upgrade --argument '(variant { Upgrade = null })'  --upgrade-unchanged --yes solana_route