[package]
name = "solana_route"
version = "0.1.0"
edition = "2021"

[lib]
crate-type = ["cdylib"]

[dependencies]
candid = { version = "0.10" }
ciborium = "0.2.1"
ic-cdk = "0.14"
serde = "1"
serde_json = "^1.0.117"
serde_bytes = "^0.11.14"
ic-cdk-timers = "0.6"
ic-stable-structures = "0.6"
thiserror = "1"
anyhow = "1.0.86"
strum_macros = "0.25.3"
strum = { version = "0.25.0", features = ["derive"] }
sha2 = "0.10"
ic-canister-log = "0.2"
ic-canisters-http-types = { git = "https://github.com/dfinity/ic", package = "ic-canisters-http-types" }
<<<<<<< HEAD
ic-management-canister-types = { git = "https://github.com/dfinity/ic", package = "ic-management-canister-types" }
# ic-solana = { git = "https://github.com/octopus-network/ic-solana/", branch = "feature/metaplex", package = "ic-solana" }
ic-solana = { path = "/home/boern/workspace/ultraspace/ic-solana/src/ic-solana" }
=======
ic-crypto-ed25519 = { package = "ic-ed25519", version = "0.2.0" }
ic-management-canister-types = "0.1.0"
ic-solana = { git = "https://github.com/octopus-network/ic-solana/", branch = "feature/metaplex", package = "ic-solana" }
omnity-types = { git = "https://github.com/octopus-network/omnity-types.git" }
# omnity-types = { path = "/home/boern/workspace/ultraspace/omnity-types" }

>>>>>>> cd29ee45

futures = "0.3.30"
urlencoding = "2.1"


[profile.release]
debug = false
lto = true
strip = true
opt-level = 's'

[patch.crates-io]
curve25519-dalek = { git = "https://github.com/solana-labs/curve25519-dalek.git", rev = "b500cdc2a920cd5bff9e2dd974d7b97349d61464" }

[dev-dependencies]
# omnity-types = { git = "https://github.com/octopus-network/omnity-types.git" }
# ic-crypto-ed25519 = { git = "https://github.com/dfinity/ic", package = "ic-crypto-ed25519" }
urlencoding = "2.1"<|MERGE_RESOLUTION|>--- conflicted
+++ resolved
@@ -22,18 +22,12 @@
 sha2 = "0.10"
 ic-canister-log = "0.2"
 ic-canisters-http-types = { git = "https://github.com/dfinity/ic", package = "ic-canisters-http-types" }
-<<<<<<< HEAD
-ic-management-canister-types = { git = "https://github.com/dfinity/ic", package = "ic-management-canister-types" }
-# ic-solana = { git = "https://github.com/octopus-network/ic-solana/", branch = "feature/metaplex", package = "ic-solana" }
-ic-solana = { path = "/home/boern/workspace/ultraspace/ic-solana/src/ic-solana" }
-=======
 ic-crypto-ed25519 = { package = "ic-ed25519", version = "0.2.0" }
 ic-management-canister-types = "0.1.0"
 ic-solana = { git = "https://github.com/octopus-network/ic-solana/", branch = "feature/metaplex", package = "ic-solana" }
 omnity-types = { git = "https://github.com/octopus-network/omnity-types.git" }
 # omnity-types = { path = "/home/boern/workspace/ultraspace/omnity-types" }
 
->>>>>>> cd29ee45
 
 futures = "0.3.30"
 urlencoding = "2.1"
