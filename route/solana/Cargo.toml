--- conflicted
+++ resolved
@@ -21,7 +21,6 @@
 strum = { version = "0.25.0", features = ["derive"] }
 sha2 = "0.10"
 ic-canister-log = "0.2"
-<<<<<<< HEAD
 ic-canisters-http-types = { git = "https://github.com/dfinity/ic", package = "ic-canisters-http-types" }
 ic-crypto-ed25519 = { package = "ic-ed25519", version = "0.2.0" }
 ic-management-canister-types = "0.1.0"
@@ -29,11 +28,6 @@
 omnity-types = { git = "https://github.com/octopus-network/omnity-types.git" }
 # omnity-types = { path = "/home/boern/workspace/ultraspace/omnity-types" }
 
-=======
-
-ic-canisters-http-types = { git = "https://github.com/dfinity/ic", package = "ic-canisters-http-types" }
-ic-solana = { git = "https://github.com/octopus-network/ic-solana/", branch = "feature/metaplex", package = "ic-solana" }
->>>>>>> dc892d26
 
 futures = "0.3.30"
 urlencoding = "2.1"
@@ -49,18 +43,6 @@
 curve25519-dalek = { git = "https://github.com/solana-labs/curve25519-dalek.git", rev = "b500cdc2a920cd5bff9e2dd974d7b97349d61464" }
 
 [dev-dependencies]
-<<<<<<< HEAD
 # omnity-types = { git = "https://github.com/octopus-network/omnity-types.git" }
 # ic-crypto-ed25519 = { git = "https://github.com/dfinity/ic", package = "ic-crypto-ed25519" }
-urlencoding = "2.1"
-#pocket-ic = "3.1.0"
-#solana-program = "2.0.0"
-#spl-token-2022 = { git = "https://github.com/solana-labs/solana-program-library.git" }
-# spl-token = { git = "https://github.com/solana-labs/solana-program-library.git", tag = "token-cli-v4.0.0", features = [
-#    "no-entrypoint",
-# ] }
-# solana-sdk = "1.18.8"
-# anchor-client = "0.30.1"
-=======
-urlencoding = "2.1"
->>>>>>> dc892d26
+urlencoding = "2.1"