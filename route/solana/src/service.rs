use crate::auth::{is_admin, set_perms, Permission};
use crate::call_error::{CallError, Reason};
use crate::constants::RETRY_4_BUILDING;
use crate::guard::TaskType;
use crate::handler::associated_account;
use candid::Principal;
use ic_cdk::{init, post_upgrade, pre_upgrade, query, update};
use ic_solana::compute_budget::compute_budget::Priority;
use ic_solana::eddsa::KeyType;
use ic_solana::types::TransactionStatus;

use crate::handler::gen_ticket::{
    self, query_tx_from_multi_rpc, send_ticket, GenerateTicketError, GenerateTicketOk,
    GenerateTicketReq,
};
use crate::handler::mint_token::{self, update_tx_hash};

use crate::handler::{scheduler, solana_rpc, token_account};
use crate::lifecycle::{self, RouteArg, UpgradeArgs};
use crate::service::solana_rpc::solana_client;
use crate::state::{
    AccountInfo, AtaKey, MultiRpcConfig, SnorKeyType, TokenMeta, TokenResp, KEY_TYPE_NAME,
};
use crate::types::{TicketId, Token, TokenId};
use ic_solana::token::SolanaClient;
use ic_solana::token::TokenInfo;

use crate::service::mint_token::MintTokenRequest;
use crate::state::MintAccount;
use crate::state::Owner;
use crate::state::{mutate_state, read_state, TxStatus};
use crate::types::ChainState;
use crate::types::{Chain, ChainId, Ticket};
use ic_canister_log::log;
use ic_solana::token::associated_account::get_associated_token_address_with_program_id;

use ic_solana::types::Pubkey;
use std::str::FromStr;

use crate::state::Seqs;
use crate::state::TokenUri;
use crate::types::Factor;
use ic_canisters_http_types::{HttpRequest, HttpResponse, HttpResponseBuilder};
use ic_solana::ic_log::{self, DEBUG, ERROR};
use ic_solana::token::constants::token_program_id;
use std::time::Duration;

async fn get_random_seed() -> [u8; 64] {
    match ic_cdk::api::management_canister::main::raw_rand().await {
        Ok(rand) => {
            let mut rand = rand.0;
            rand.extend(rand.clone());
            let rand: [u8; 64] = rand.try_into().expect("Expected a Vec of length 64");
            rand
        }
        Err(err) => {
            ic_cdk::trap(format!("Error getting random seed: {:?}", err).as_str());
        }
    }
}

#[init]
fn init(args: RouteArg) {
    match args {
        RouteArg::Init(args) => {
            lifecycle::init(args);
        }
        RouteArg::Upgrade(_) => {
            panic!("expected InitArgs got UpgradeArgs");
        }
    }
    // init seeds
    ic_cdk_timers::set_timer(Duration::ZERO, || {
        ic_cdk::spawn(async move {
            let seed = get_random_seed().await;
            mutate_state(|s| s.seeds.insert(KEY_TYPE_NAME.to_string(), seed));
        });
    });
}

#[pre_upgrade]
fn pre_upgrade() {
    log!(DEBUG, "begin to execute pre_upgrade ...");
    scheduler::stop_schedule(None);
    lifecycle::pre_upgrade();
    log!(DEBUG, "pre_upgrade end!");
}

#[post_upgrade]
fn post_upgrade(args: Option<RouteArg>) {
    log!(DEBUG, "begin to execute post_upgrade with :{:?}", args);
    let mut upgrade_arg: Option<UpgradeArgs> = None;
    if let Some(route_arg) = args {
        upgrade_arg = match route_arg {
            RouteArg::Upgrade(upgrade_args) => upgrade_args,
            RouteArg::Init(_) => panic!("expected Option<UpgradeArgs> got InitArgs."),
        };
    }

    lifecycle::post_upgrade(upgrade_arg);
    scheduler::start_schedule(None);
    log!(DEBUG, "upgrade successfully!");
}

// devops method
#[update(guard = "is_admin", hidden = true)]
pub fn start_schedule(tasks: Option<Vec<TaskType>>) {
    log!(DEBUG, "start schedule task: {:?} ... ", tasks);
    scheduler::start_schedule(tasks);
}

// devops method
#[update(guard = "is_admin", hidden = true)]
pub fn stop_schedule(tasks: Option<Vec<TaskType>>) {
    log!(DEBUG, "stop schedule task: {:?} ...", tasks);
    scheduler::stop_schedule(tasks);
}

// devops method
#[query(guard = "is_admin", hidden = true)]
pub async fn active_tasks() -> Vec<TaskType> {
    read_state(|s| s.active_tasks.iter().map(|t| t.to_owned()).collect())
}

// devops method
#[update(guard = "is_admin", hidden = true)]
pub async fn update_schnorr_key(key_name: String) {
    mutate_state(|s| {
        s.schnorr_key_name = key_name;
    })
}

// devops method
#[update(guard = "is_admin", hidden = true)]
pub async fn update_forward(forward: Option<String>) {
    mutate_state(|s| s.forward = forward)
}

// devops method
#[query(guard = "is_admin", hidden = true)]
pub async fn forward() -> Option<String> {
    read_state(|s| s.forward.to_owned())
}

// devops method
#[update(guard = "is_admin", hidden = true)]
pub async fn update_multi_rpc(multi_prc_cofig: MultiRpcConfig) {
    mutate_state(|s| {
        s.multi_rpc_config = multi_prc_cofig;
    })
}

// devops method
#[query(guard = "is_admin", hidden = true)]
pub async fn multi_rpc_config() -> MultiRpcConfig {
    read_state(|s| s.multi_rpc_config.to_owned())
}

// devops method
#[update(guard = "is_admin", hidden = true)]
async fn valid_tx_from_multi_rpc(signature: String) -> Result<String, CallError> {
    use crate::service::solana_rpc::solana_client;
    let client = solana_client().await;
    let multi_rpc_config = read_state(|s| s.multi_rpc_config.to_owned());
    let tx_response =
        query_tx_from_multi_rpc(&client, signature, multi_rpc_config.rpc_list.to_owned()).await;
    let json_response = multi_rpc_config
        .valid_and_get_result(&tx_response)
        .map_err(|err| CallError {
            method: "valid_and_get_result".to_string(),
            reason: Reason::CanisterError(err.to_string()),
        })?;
    let ret = serde_json::to_string(&json_response).map_err(|err| CallError {
        method: "serde_json::to_string".to_string(),
        reason: Reason::CanisterError(err.to_string()),
    })?;
    Ok(ret)
}

// devops method
#[update(guard = "is_admin", hidden = true)]
pub async fn query_priority() -> Option<Priority> {
    read_state(|s| s.priority.to_owned())
}

// devops method
#[update(guard = "is_admin", hidden = true)]
pub async fn update_priority(priority: Priority) {
    mutate_state(|s| s.priority = Some(priority))
}

// devops method
#[update(guard = "is_admin", hidden = true)]
pub async fn query_key_type() -> SnorKeyType {
    read_state(|s| s.key_type.to_owned().into())
}

// devops method
#[update(guard = "is_admin", hidden = true)]
pub async fn update_key_type(key_type: SnorKeyType) {
    let key_type = match key_type {
        SnorKeyType::ChainKey => KeyType::ChainKey,
        SnorKeyType::Native => {
            let seed = get_random_seed().await;
            KeyType::Native(seed.to_vec())
        }
    };
    mutate_state(|s| s.key_type = key_type)
}

// devops method
#[update(guard = "is_admin", hidden = true)]
pub async fn signer(key_type: SnorKeyType) -> Result<String, String> {
    let key_type = match key_type {
        SnorKeyType::ChainKey => KeyType::ChainKey,
        SnorKeyType::Native => {
            let seed = read_state(|s| {
                s.seeds
                    .get(&KEY_TYPE_NAME.to_string())
                    .unwrap_or_else(|| panic!("No key with name {:?}", &KEY_TYPE_NAME.to_string()))
            });
            KeyType::Native(seed.to_vec())
        }
    };
    let pk = solana_rpc::eddsa_public_key(key_type).await?;
    Ok(pk.to_string())
}

// devops method
#[update(guard = "is_admin", hidden = true)]
pub async fn sign(msg: String, key_type: SnorKeyType) -> Result<Vec<u8>, String> {
    let key_type = match key_type {
        SnorKeyType::ChainKey => KeyType::ChainKey,
        SnorKeyType::Native => {
            let seed = read_state(|s| {
                s.seeds
                    .get(&KEY_TYPE_NAME.to_string())
                    .unwrap_or_else(|| panic!("No key with name {:?}", &KEY_TYPE_NAME.to_string()))
            });
            KeyType::Native(seed.to_vec())
        }
    };
    let signature = solana_rpc::sign(msg, key_type).await?;
    Ok(signature)
}

// query supported chain list
#[query]
fn get_chain_list() -> Vec<Chain> {
    read_state(|s| {
        s.counterparties
            .iter()
            .filter(|(_, chain)| matches!(chain.chain_state, ChainState::Active))
            .map(|(_, chain)| chain.to_owned())
            .collect()
    })
}

// query supported chain list
#[query]
fn get_token_list() -> Vec<TokenResp> {
    read_state(|s| {
        s.tokens
            .iter()
            .filter(|(token_id, _token)| {
                s.token_mint_accounts.contains_key(&token_id.to_string())
                    && matches!(
                        s.token_mint_accounts
                            .get(&token_id.to_string())
                            .unwrap()
                            .status,
                        TxStatus::Finalized
                    )
            })
            .map(|(_, token)| token.to_owned().into())
            .collect()
    })
}

// devops method
#[query(guard = "is_admin", hidden = true)]
fn get_token(token_id: TokenId) -> Option<Token> {
    read_state(|s| s.tokens.get(&token_id))
}

// devops method
#[update(guard = "is_admin", hidden = true)]
async fn get_latest_blockhash() -> Result<String, CallError> {
    use crate::service::solana_rpc::solana_client;
    let client = solana_client().await;

    let block_hash = client
        .get_latest_blockhash()
        .await
        .map_err(|err| CallError {
            method: "get_latest_blockhash".to_string(),
            reason: Reason::CanisterError(err.to_string()),
        })?;
    Ok(block_hash.to_string())
}

// devops method
#[update(guard = "is_admin", hidden = true)]
async fn get_transaction(signature: String, forward: Option<String>) -> Result<String, CallError> {
    use crate::service::solana_rpc::solana_client;
    let client = solana_client().await;
    client
        .query_transaction(signature, forward)
        .await
        .map_err(|err| CallError {
            method: "get_transaction".to_string(),
            reason: Reason::CanisterError(err.to_string()),
        })
}

// devops method
#[update(guard = "is_admin", hidden = true)]
async fn get_signature_status(
    signatures: Vec<String>,
) -> Result<Vec<TransactionStatus>, CallError> {
    solana_rpc::get_signature_status(signatures).await
}

// devops method
#[update(guard = "is_admin", hidden = true)]
async fn search_signature_from_address(
    target_sig: String,
    pubkey: String,
    limit: Option<usize>,
) -> Result<bool, CallError> {
    solana_rpc::search_signature_from_address(target_sig, pubkey, limit).await
}

// devops method
#[update(guard = "is_admin", hidden = true)]
pub async fn transfer_to(to_account: String, amount: u64) -> Result<String, CallError> {
    solana_rpc::transfer_to(to_account, amount).await
}

// devops method
#[update(guard = "is_admin", hidden = true)]
pub async fn derive_mint_account(
    req: TokenInfo,
    key_type: SnorKeyType,
) -> Result<String, CallError> {
    let sol_client = solana_client().await;
    let key_type = match key_type {
        SnorKeyType::ChainKey => KeyType::ChainKey,
        SnorKeyType::Native => {
            let seed = read_state(|s| {
                s.seeds
                    .get(&KEY_TYPE_NAME.to_string())
                    .unwrap_or_else(|| panic!("No key with name {:?}", &KEY_TYPE_NAME.to_string()))
            });
            KeyType::Native(seed.to_vec())
        }
    };
    let mint_account = SolanaClient::derive_account(
        key_type,
        sol_client.chainkey_name.to_owned(),
        req.token_id.to_string(),
    )
    .await;

    Ok(mint_account.to_string())
}

// devops method
#[update(guard = "is_admin", hidden = true)]
pub async fn get_account_info(account: String) -> Result<Option<String>, CallError> {
    let sol_client = solana_client().await;

    // query account info from solana
    let account_info = sol_client
        .get_account_info(account.to_string())
        .await
        .map_err(|e| CallError {
            method: "[service::get_account_info] get_account_info".to_string(),
            reason: Reason::CanisterError(e.to_string()),
        })?;
    log!(
        DEBUG,
        "[service::get_account_info] {} account_info from solana : {:?} ",
        account.to_string(),
        account_info,
    );
    Ok(account_info)
}

// devops method
#[update(hidden = true)]
pub async fn get_balance(pubkey: String) -> Result<u64, String> {
    let sol_client = solana_client().await;

    // query account info from solana
    let balance = sol_client
        .get_balance(pubkey.to_string())
        .await
        .map_err(|e| e.to_string())?;
    log!(
        DEBUG,
        "[service::get_balance] account: {} current balance: {:?} ",
        pubkey.to_string(),
        balance,
    );
    Ok(balance)
}

#[query]
pub async fn query_mint_address(token_id: TokenId) -> Option<String> {
    read_state(|s| match s.token_mint_accounts.get(&token_id) {
        None => None,
        Some(mint_account) => {
            if matches!(mint_account.status, TxStatus::Finalized { .. }) {
                Some(mint_account.account.to_string())
            } else {
                None
            }
        }
    })
}

// devops method
#[query(hidden = false)]
pub async fn query_mint_account(token_id: TokenId) -> Option<AccountInfo> {
    read_state(|s| s.token_mint_accounts.get(&token_id))
}

// devops method
#[query(hidden = true)]
pub async fn failed_mint_accounts() -> Vec<(TokenId, AccountInfo)> {
    read_state(|s| {
        s.token_mint_accounts
            .iter()
            .filter(|(_, v)| {
                v.retry_4_building >= RETRY_4_BUILDING && !matches!(v.status, TxStatus::Finalized)
            })
            .map(|(k, v)| (k, v))
            .collect()
    })
}

// devops method
#[query(hidden = true)]
pub async fn failed_ata() -> Vec<(AtaKey, AccountInfo)> {
    read_state(|s| {
        s.associated_accounts
            .iter()
            .filter(|(_, v)| {
                v.retry_4_building >= RETRY_4_BUILDING && !matches!(v.status, TxStatus::Finalized)
            })
            .map(|(k, v)| (k, v))
            .take(3)
            .collect()
    })
}

// devops method
// add token manually
#[update(guard = "is_admin", hidden = true)]
pub async fn add_token(token: Token) -> Option<Token> {
    mutate_state(|s| {
        s.tokens
            .insert(token.token_id.to_string(), token.to_owned())
    })
}

// devops method
#[update(guard = "is_admin", hidden = true)]
fn update_token(token: Token) -> Result<Option<Token>, CallError> {
    mutate_state(|s| match s.tokens.get(&token.token_id) {
        None => Err(CallError {
            method: "[service::update_token] update_token".to_string(),
            reason: Reason::CanisterError(format!(
                "Not found token id {} ",
                token.token_id.to_string()
            )),
        }),
        Some(_) => Ok(s
            .tokens
            .insert(token.token_id.to_string(), token.to_owned())),
    })
    // Ok(())
}

// devops method
#[update(guard = "is_admin", hidden = true)]
fn remove_token_and_account(token_id: TokenId) {
    mutate_state(|s| {
        s.tokens.remove(&token_id);
        s.token_mint_accounts.remove(&token_id);
    })
}

// devops method
#[update(guard = "is_admin", hidden = true)]
pub async fn create_mint_account(
    req: TokenInfo,
    key_type: SnorKeyType,
) -> Result<AccountInfo, CallError> {
    let sol_client = solana_client().await;
    let key_type = match key_type {
        SnorKeyType::ChainKey => KeyType::ChainKey,
        SnorKeyType::Native => {
            let seed = read_state(|s| {
                s.seeds
                    .get(&KEY_TYPE_NAME.to_string())
                    .unwrap_or_else(|| panic!("No key with name {:?}", &KEY_TYPE_NAME.to_string()))
            });
            KeyType::Native(seed.to_vec())
        }
    };
    let mint_account = SolanaClient::derive_account(
        key_type,
        sol_client.chainkey_name.to_owned(),
        req.token_id.to_string(),
    )
    .await;
    log!(
        DEBUG,
        "[service::create_mint_account] mint_account from schonnor chainkey: {:?} ",
        mint_account.to_string(),
    );

    let mut mint_account_info =
        if let Some(account_info) = read_state(|s| s.token_mint_accounts.get(&req.token_id)) {
            account_info
        } else {
            let new_account_info = AccountInfo {
                account: mint_account.to_string(),
                signature: None,
                status: TxStatus::New,
                retry_4_building: 0,
                retry_4_status: 0,
            };

            new_account_info
        };

    log!(
        DEBUG,
        "[service::create_mint_account] mint_account_info from solana route: {:?} ",
        mint_account_info,
    );

    // check mint account exists on solana
    let account_info = sol_client.get_account_info(mint_account.to_string()).await;
    log!(
        DEBUG,
        "[service::create_mint_account] token mint: {:?}  account_info from solana: {:?} ",
        mint_account.to_string(),
        account_info,
    );
    if let Ok(account_info) = account_info {
        if matches!(account_info, Some(..)) {
            let mint = AccountInfo {
                account: mint_account.to_string(),
                retry_4_building: mint_account_info.retry_4_building,
                retry_4_status: mint_account_info.retry_4_status,
                signature: mint_account_info.signature,
                status: TxStatus::Finalized,
            };
            //update mint account info
            mutate_state(|s| {
                s.token_mint_accounts
                    .insert(req.token_id.to_string(), mint.to_owned())
            });

            return Ok(mint);
        }
    }

    match mint_account_info.status {
        TxStatus::New | TxStatus::TxFailed { .. } => {
            match &mint_account_info.signature {
                None => {
                    let sig = solana_rpc::create_mint_account(mint_account, req.to_owned()).await?;
                    log!(
                        DEBUG,
                        "[service::create_mint_account] create_mint_account signature: {:?} ",
                        sig.to_string(),
                    );

                    // update signature
                    mint_account_info.signature = Some(sig.to_string());
                    mint_account_info.retry_4_building += 1;
                    mutate_state(|s| {
                        s.token_mint_accounts
                            .insert(req.token_id.to_string(), mint_account_info.to_owned())
                    });

                    // update mint account status
                    token_account::update_mint_account_status(
                        sig.to_string(),
                        req.token_id.to_string(),
                    )
                    .await;
                }
                Some(sig) => {
                    // update mint account status
                    token_account::update_mint_account_status(
                        sig.to_string(),
                        req.token_id.to_string(),
                    )
                    .await;
                }
            }
        }
        TxStatus::Pending => {
            match &mint_account_info.signature {
                // be creating
                None => {
                    log!(
                        DEBUG,
                        "[directive::create_token_mint] the token mint ({:?}) is creating, please waite ... ",
                        mint_account_info
                    );
                }
                // already created,but not finallized
                Some(sig) => {
                    log!(
                        DEBUG,
                        "[directive::create_token_mint]the token mint ({:?}) was already submited and waiting for the tx({:}) to be finallized ... ",
                        mint_account,sig
                    );
                    // update status
                    token_account::update_mint_account_status(
                        sig.to_string(),
                        req.token_id.to_string(),
                    )
                    .await;
                }
            }
        }
        TxStatus::Finalized => return Ok(mint_account_info),
    }

    match read_state(|s| s.token_mint_accounts.get(&req.token_id)) {
        None => Err(CallError {
            method: "[service::create_mint_account] create_mint_account".to_string(),
            reason: Reason::CanisterError(format!(
                "Not found account for {} ",
                req.token_id.to_string()
            )),
        }),
        Some(account) => Ok(account),
    }
}

#[update(guard = "is_admin", hidden = true)]
pub async fn rebuild_mint_account(token_id: String) -> Result<String, CallError> {
    let token = read_state(|s| s.tokens.get(&token_id)).unwrap();
    let token_info = TokenInfo {
        token_id: token.token_id.to_string(),
        name: token.name.to_string(),
        symbol: token.symbol.to_string(),
        decimals: token.decimals,
        uri: token.icon.unwrap_or_default(),
    };
    let mint_account_info =
        if let Some(account_info) = read_state(|s| s.token_mint_accounts.get(&token_id)) {
            account_info
        } else {
            return Err(CallError {
                method: "rebuild_mint_account".to_string(),
                reason: Reason::CanisterError("not found token mint account".to_string()),
            });
        };

    log!(
        DEBUG,
        "[service::rebuild_mint_account] mint_account_info from solana route: {:?} ",
        mint_account_info,
    );
    let mint_account = Pubkey::from_str(&mint_account_info.account).unwrap();

    let ret: Result<String, CallError> =
        solana_rpc::create_mint_account(mint_account, token_info).await;
    log!(
        DEBUG,
        "[service::rebuild_mint_account] rebuild_mint_account ret: {:?} ",
        ret,
    );
    match &ret {
        Ok(sig) => {
            // update signature
            let mint = AccountInfo {
                account: mint_account_info.account.to_string(),
                retry_4_building: mint_account_info.retry_4_building + 1,
                retry_4_status: 0,
                signature: Some(sig.to_string()),
                status: TxStatus::Pending,
            };
            // update status and signature
            mutate_state(|s| s.token_mint_accounts.insert(token_id.to_owned(), mint));
        }
        Err(e) => {
            let tx_error = match &e.reason {
                Reason::QueueIsFull
                | Reason::OutOfCycles
                | Reason::CanisterError(_)
                | Reason::Rejected(_) => todo!(),
                Reason::TxError(tx_error) => tx_error,
            };
            // update status and error
            let mint = AccountInfo {
                account: mint_account_info.account.to_string(),
                retry_4_building: mint_account_info.retry_4_building + 1,
                retry_4_status: 0,
                signature: None,
                status: TxStatus::TxFailed {
                    e: tx_error.to_owned(),
                },
            };
            mutate_state(|s| s.token_mint_accounts.insert(token_id.to_owned(), mint));
        }
    }
    ret
}

// devops method
#[update(guard = "is_admin", hidden = true)]
pub async fn update_mint_account_status(
    sig: String,
    token_id: String,
) -> Result<AccountInfo, CallError> {
    let mint_account =
        if let Some(mint_account) = read_state(|s| s.token_mint_accounts.get(&token_id)) {
            mint_account
        } else {
            return Err(CallError {
                method: "update_mint_account_status".to_string(),
                reason: Reason::CanisterError("not found mint account".to_string()),
            });
        };
    log!(
        DEBUG,
        "[service::update_mint_account_status] mint account: {:?} ",
        mint_account
    );

    token_account::update_mint_account_status(sig, token_id.to_owned()).await;

    let latest_account = read_state(|s| s.token_mint_accounts.get(&token_id)).unwrap();

    Ok(latest_account)
}
// devops method
#[update(guard = "is_admin", hidden = true)]
pub async fn update_mint_account(
    token_id: TokenId,
    mint_account: AccountInfo,
) -> Option<AccountInfo> {
    //update mint account info
    mutate_state(|s| s.token_mint_accounts.insert(token_id, mint_account))
}

// devops method
#[update(guard = "is_admin", hidden = true)]
pub async fn update_token_metaplex(req: TokenInfo) -> Result<String, CallError> {
    log!(
        DEBUG,
        "[service::update_token_metaplex]  token_info: {:?} ",
        req,
    );
    // token_mint must be exists
    match read_state(|s| s.token_mint_accounts.get(&req.token_id)) {
        None => {
            return Err(CallError {
                method: "[service::update_token_metaplex] update_token_metaplex".to_string(),
                reason: Reason::CanisterError(format!(
                    "{} token mint account not exists!",
                    req.token_id
                )),
            });
        }
        Some(account_info) => {
            let signature =
                solana_rpc::update_with_metaplex(account_info.account, req.to_owned()).await?;
            log!(
                DEBUG,
                "[service::update_token_metaplex] update_token_metaplex signature: {:?} ",
                signature.to_string(),
            );
            //TODO: check signature status
            // update update_token_metadata result to state
            mutate_state(|s| {
                // update the token info
                if let Some(token) = s.tokens.get(&req.token_id).as_mut() {
                    token.name = req.name;
                    token.symbol = req.symbol;
                    token.decimals = req.decimals;
                    // token.icon = Some(req.uri);
                    token.metadata.insert("uri".to_string(), req.uri);
                    s.tokens.insert(req.token_id.to_string(), token.to_owned());
                }
            });

            // remove update_token req from queue
            if let Some(..) = read_state(|s| s.update_token_queue.get(&req.token_id)) {
                // update update_token_metadata result to state
                mutate_state(|s| {
                    // remove the updated token from queue
                    s.update_token_queue.remove(&req.token_id)
                });
            }
            Ok(signature)
        }
    }
}

// devops method
#[update(guard = "is_admin", hidden = true)]
pub async fn update_token22_metadata(
    token_mint: String,
    token_info: TokenInfo,
) -> Result<String, CallError> {
    log!(
        DEBUG,
        "[service::update_token_metadata] token_mint:{}, token_info: {:?} ",
        token_mint,
        token_info,
    );
    let signature = solana_rpc::update_token22_metadata(token_mint, token_info).await?;
    log!(
        DEBUG,
        "[service::update_token_metadata] update_token_metadata signature: {:?} ",
        signature.to_string(),
    );
    Ok(signature)
}

// devops method
#[update(guard = "is_admin", hidden = true)]
pub async fn derive_aossicated_account(
    owner: String,
    token_mint: String,
) -> Result<String, CallError> {
    let to_account_pk = Pubkey::from_str(&owner).expect("Invalid to_account address");
    let token_mint_pk = Pubkey::from_str(&token_mint).expect("Invalid token mint address");
    let associated_account = get_associated_token_address_with_program_id(
        &to_account_pk,
        &token_mint_pk,
        &token_program_id(),
    );
    log!(
        DEBUG,
        "[service::derive_aossicated_account] get_associated_token_address_with_program_id : {:?}",
        associated_account
    );

    Ok(associated_account.to_string())
}

// devops method
#[query(hidden = true)]
pub async fn query_aossicated_account(
    owner: Owner,
    token_mint: MintAccount,
) -> Option<AccountInfo> {
    read_state(|s| s.associated_accounts.get(&AtaKey { owner, token_mint }))
}

// devops method
#[query(hidden = true)]
pub async fn query_aossicated_account_address(
    owner: Owner,
    token_mint: MintAccount,
) -> Option<String> {
    read_state(
        |s| match s.associated_accounts.get(&AtaKey { owner, token_mint }) {
            None => None,
            Some(ata) => {
                if matches!(ata.status, TxStatus::Finalized) {
                    Some(ata.account.to_string())
                } else {
                    None
                }
            }
        },
    )
}

// devops method
#[update(guard = "is_admin", hidden = true)]
pub async fn create_aossicated_account(
    owner: String,
    token_mint: String,
) -> Result<AccountInfo, CallError> {
    let to_account_pk = Pubkey::from_str(&owner).expect("Invalid to_account address");
    let token_mint_pk = Pubkey::from_str(&token_mint).expect("Invalid token mint address");
    let associated_account = get_associated_token_address_with_program_id(
        &to_account_pk,
        &token_mint_pk,
        &token_program_id(),
    );
    log!(
        DEBUG,
        "[service::create_associated_account] get_associated_token_address_with_program_id : {:?}",
        associated_account
    );
    let mut ata_account = if let Some(account_info) = read_state(|s| {
        s.associated_accounts.get(&AtaKey {
            owner: owner.to_string(),
            token_mint: token_mint.to_string(),
        })
    }) {
        account_info
    } else {
        let new_account_info = AccountInfo {
            account: associated_account.to_string(),
            retry_4_building: 0,
            retry_4_status: 0,
            signature: None,
            status: TxStatus::New,
        };

        new_account_info
    };

    log!(
        DEBUG,
        "[service::create_associated_account] ata_info from solana route : {:?}",
        ata_account
    );

    // check ATA exists on solana
    let sol_client = solana_client().await;
    let ata_account_info = sol_client
        .get_account_info(associated_account.to_string())
        .await;
    log!(
        DEBUG,
        "[service::create_associated_account] ATA: {:?} account info from solana: {:?} ",
        associated_account,
        ata_account_info,
    );
    if let Ok(account_info) = ata_account_info {
        if matches!(account_info, Some(..)) {
            let ata = AccountInfo {
                account: ata_account.account.to_string(),
                retry_4_building: ata_account.retry_4_building,
                retry_4_status: ata_account.retry_4_status,
                signature: ata_account.signature,
                status: TxStatus::Finalized,
            };
            //update ata info
            mutate_state(|s| {
                s.associated_accounts.insert(
                    AtaKey {
                        owner: owner.to_string(),
                        token_mint: token_mint.to_string(),
                    },
                    ata.to_owned(),
                )
            });

            return Ok(ata);
        }
    }

    match ata_account.status {
        TxStatus::New | TxStatus::TxFailed { .. } => {
            match ata_account.signature.to_owned() {
                None => {
                    let sig =
                        solana_rpc::create_ata(owner.to_string(), token_mint.to_string()).await?;
                    log!(
                        DEBUG,
                        "[service::create_aossicated_account] create_aossicated_account signature: {:?} ",
                        sig.to_string(),
                    );
                    // update signature
                    ata_account.signature = Some(sig.to_string());
                    ata_account.retry_4_building += 1;
                    mutate_state(|s| {
                        s.associated_accounts.insert(
                            AtaKey {
                                owner: owner.to_string(),
                                token_mint: token_mint.to_string(),
                            },
                            ata_account.to_owned(),
                        )
                    });
                    // update ata status
                    associated_account::update_ata_status(
                        sig.to_string(),
                        owner.to_string(),
                        token_mint.to_string(),
                    )
                    .await;
                }
                Some(sig) => {
                    associated_account::update_ata_status(
                        sig.to_string(),
                        owner.to_string(),
                        token_mint.to_string(),
                    )
                    .await;
                }
            }
        }
        TxStatus::Pending => match ata_account.signature.to_owned() {
            None => {
                log!(
                        DEBUG,
                        "[service::create_associated_account] the associated account ({:?}) is creating,pls wait ...",
                        ata_account
                    );
            }
            Some(sig) => {
                associated_account::update_ata_status(
                    sig.to_string(),
                    owner.to_string(),
                    token_mint.to_string(),
                )
                .await;
            }
        },
        TxStatus::Finalized => return Ok(ata_account),
    }
    match read_state(|s| {
        s.associated_accounts.get(&AtaKey {
            owner: owner.to_string(),
            token_mint: token_mint.to_string(),
        })
    }) {
        None => Err(CallError {
            method: "[service::create_aossicated_account] create_aossicated_account".to_string(),
            reason: Reason::CanisterError(format!(
                "Not found account for {} and {}",
                owner.to_string(),
                token_mint.to_string()
            )),
        }),
        Some(account) => Ok(account),
    }
}

// devops method
#[update(guard = "is_admin", hidden = true)]
pub async fn rebuild_aossicated_account(
    owner: String,
    token_mint: String,
) -> Result<String, CallError> {
    let to_account_pk = Pubkey::from_str(&owner).expect("Invalid to_account address");
    let token_mint_pk = Pubkey::from_str(&token_mint).expect("Invalid token mint address");
    let associated_account = get_associated_token_address_with_program_id(
        &to_account_pk,
        &token_mint_pk,
        &token_program_id(),
    );
    log!(
        DEBUG,
        "[service::rebuild_aossicated_account] get_associated_token_address_with_program_id : {:?}",
        associated_account
    );
    let ata_key = AtaKey {
        owner: owner.to_string(),
        token_mint: token_mint.to_string(),
    };
    let ata = if let Some(account_info) = read_state(|s| s.associated_accounts.get(&ata_key)) {
        account_info
    } else {
        return Err(CallError {
            method: "rebuild_aossicated_account".to_string(),
            reason: Reason::CanisterError("not found associated_accounts info ".to_string()),
        });
    };

    log!(
        DEBUG,
        "[service::rebuild_aossicated_account] ata_info from solana route : {:?}",
        ata
    );

    let ret = solana_rpc::create_ata(owner.to_string(), token_mint.to_string()).await;
    log!(
        DEBUG,
        "[service::create_aossicated_account] create_aossicated_account signature: {:?} ",
        ret,
    );

    match &ret {
        Ok(sig) => {
            // update signature and status
            let ata = AccountInfo {
                account: ata.account.to_string(),
                retry_4_building: ata.retry_4_building + 1,
                retry_4_status: 0,
                signature: Some(sig.to_owned()),
                status: TxStatus::Pending,
            };
            // update status and signature
            mutate_state(|s| s.associated_accounts.insert(ata_key, ata));
        }
        Err(e) => {
            let tx_error = match &e.reason {
                Reason::QueueIsFull
                | Reason::OutOfCycles
                | Reason::CanisterError(_)
                | Reason::Rejected(_) => todo!(),
                Reason::TxError(tx_error) => tx_error,
            };
            // update status and error
            let ata = AccountInfo {
                account: ata.account.to_string(),
                retry_4_building: ata.retry_4_building + 1,
                retry_4_status: 0,
                signature: None,
                status: TxStatus::TxFailed {
                    e: tx_error.to_owned(),
                },
            };

            mutate_state(|s| s.associated_accounts.insert(ata_key, ata));
        }
    }
    ret
}

// devops method
#[update(guard = "is_admin", hidden = true)]
pub async fn update_associated_account(
    owner: String,
    token_mint: String,
    associated_account: AccountInfo,
) -> Result<AccountInfo, CallError> {
    log!(
        DEBUG,
        "[service::update_associated_account] owner: {} and token_mint: {}  associated_account: {:?}",
        owner,token_mint,associated_account
    );

    mutate_state(|s| {
        s.associated_accounts.insert(
            AtaKey::new(owner.to_string(), token_mint.to_string()),
            associated_account,
        )
    });

    match read_state(|s| {
        s.associated_accounts
            .get(&AtaKey::new(owner.to_string(), token_mint.to_string()))
    }) {
        None => Err(CallError {
            method: "[service::update_associated_account] update_associated_account".to_string(),
            reason: Reason::CanisterError(format!(
                "Not found account for {} and {}",
                owner.to_string(),
                token_mint.to_string()
            )),
        }),
        Some(account) => Ok(account),
    }
}

#[update(guard = "is_admin", hidden = true)]
pub async fn update_ata_status(sig: String, ata_key: AtaKey) -> Result<AccountInfo, CallError> {
    let ata = if let Some(ata) = read_state(|s| s.associated_accounts.get(&ata_key)) {
        ata
    } else {
        return Err(CallError {
            method: "update_ata_status".to_string(),
            reason: Reason::CanisterError("not associated account".to_string()),
        });
    };
    log!(DEBUG, "[service::update_ata_status] ata: {:?} ", ata);
    associated_account::update_ata_status(
        sig,
        ata_key.owner.to_owned(),
        ata_key.token_mint.to_owned(),
    )
    .await;

    let latest_account = read_state(|s| s.associated_accounts.get(&ata_key)).unwrap();

    Ok(latest_account)
}

// devops method
#[update(guard = "is_admin", hidden = true)]
pub async fn remove_associated_account(owner: String, token_mint: String) -> Result<(), CallError> {
    log!(
        DEBUG,
        "[service::remove_associated_account] owner: {} and token_mint: {} ",
        owner,
        token_mint
    );

    mutate_state(|s| {
        s.associated_accounts
            .remove(&AtaKey::new(owner.to_string(), token_mint.to_string()))
    });

    Ok(())
}

// devops method
#[query(hidden = true)]
fn get_ticket_from_queue(ticket_id: String) -> Option<(u64, Ticket)> {
    read_state(|s| {
        s.tickets_queue
            .iter()
            .find(|(_seq, ticket)| ticket.ticket_id.eq(&ticket_id))
    })
}

// devops method
#[query(hidden = true)]
fn get_tickets_from_queue() -> Vec<(u64, Ticket)> {
    read_state(|s| {
        s.tickets_queue
            .iter()
            .map(|(seq, ticket)| (seq, ticket))
            .collect()
    })
}

// devops method
#[update(guard = "is_admin", hidden = true)]
pub async fn remove_ticket_from_quene(ticket_id: String) -> Option<Ticket> {
    mutate_state(|s| {
        let ticket = s
            .tickets_queue
            .iter()
            .find(|(_seq, ticket)| ticket.ticket_id.eq(&ticket_id));

        match ticket {
            None => None,
            Some((seq, _ticket)) => s.tickets_queue.remove(&seq),
        }
    })
}

// query mint_token_statue for the given ticket id
#[query]
pub async fn mint_token_status(ticket_id: String) -> Result<TxStatus, CallError> {
    let req = read_state(|s| s.mint_token_requests.get(&ticket_id));
    match req {
        None => Err(CallError {
            method: "[service::mint_token_status] mint_token_status".to_string(),
            reason: Reason::CanisterError(format!(
                "Not found ticket({}) MintTokenStatus",
                ticket_id.to_string()
            )),
        }),

        Some(req) => Ok(req.status),
    }
}

// query mint token tx hash or signature for the given ticket id
#[query]
pub async fn mint_token_tx_hash(ticket_id: String) -> Result<Option<String>, CallError> {
    let req = read_state(|s| s.mint_token_requests.get(&ticket_id).to_owned());
    match req {
        None => Err(CallError {
            method: "[service::mint_token_tx_hash] mint_token_tx_hash".to_string(),
            reason: Reason::CanisterError(format!(
                "Not found ticket({}) mint token tx hash",
                ticket_id.to_string()
            )),
        }),

        Some(req) => Ok(req.signature),
    }
}

// devops method
#[query(hidden = false)]
pub async fn mint_token_req(ticket_id: String) -> Result<MintTokenRequest, CallError> {
    let req = read_state(|s| s.mint_token_requests.get(&ticket_id));
    match req {
        None => Err(CallError {
            method: "[service::mint_token_req] mint_token_req".to_string(),
            reason: Reason::CanisterError(format!(
                "Not found ticket({}) mint token request",
                ticket_id.to_string()
            )),
        }),

        Some(req) => Ok(req),
    }
}

// devops method
#[update(guard = "is_admin", hidden = true)]
pub async fn update_mint_token_req(req: MintTokenRequest) -> Result<MintTokenRequest, CallError> {
    mutate_state(|s| {
        s.mint_token_requests
            .insert(req.ticket_id.to_string(), req.to_owned())
    });

    match read_state(|s| s.mint_token_requests.get(&req.ticket_id)) {
        None => Err(CallError {
            method: "[service::update_mint_token_req] update_mint_token_req".to_string(),
            reason: Reason::CanisterError(format!(
                "Not found ticket({}) mint token request",
                req.ticket_id.to_string()
            )),
        }),
        Some(req) => Ok(req),
    }
}

// devops method
#[update(guard = "is_admin", hidden = true)]
pub async fn mint_to(ata: String, token_mint: String, amount: u64) -> Result<String, CallError> {
    let sol_client = solana_client().await;
    let associated_account = Pubkey::from_str(&ata).expect("Invalid ata address");
    let token_mint = Pubkey::from_str(&token_mint).expect("Invalid token_mint address");

    let signature = sol_client
        .mint_to(associated_account, amount, token_mint, token_program_id())
        .await
        .map_err(|e| CallError {
            method: "mint_to".to_string(),
            reason: Reason::CanisterError(e.to_string()),
        })?;

    Ok(signature)
}

// devops method
#[query(hidden = true)]
pub async fn failed_mint_reqs() -> Vec<(TicketId, MintTokenRequest)> {
    read_state(|s| {
        s.mint_token_requests
            .iter()
            .filter(|(_, v)| matches!(v.status, TxStatus::TxFailed { .. }))
            .map(|(k, v)| (k, v))
            .take(3)
            .collect()
    })
}

// devops method
#[update(guard = "is_admin", hidden = true)]
pub async fn mint_token_with_req(n_req: MintTokenRequest) -> Result<TxStatus, CallError> {
    let mut req = match read_state(|s| s.mint_token_requests.get(&n_req.ticket_id)) {
        None => {
            log!(
                DEBUG,
                "[service::mint_token] not found mint token req for ticket: {:?} ",
                n_req.ticket_id
            );
            n_req
        }
        Some(o_req) => {
            if o_req.eq(&n_req) {
                o_req
            } else {
                n_req
            }
        }
    };

    log!(
        DEBUG,
        "[service::mint_token] mint token request: {:?} ",
        req
    );

    match &req.status {
        TxStatus::New | TxStatus::TxFailed { .. } => {
            match req.signature.to_owned() {
                None => {
                    // new mint req
                    let sig = solana_rpc::mint_to_with_req(req.to_owned()).await?;

                    // update signature
                    req.signature = Some(sig.to_string());
                    mutate_state(|s| {
                        s.mint_token_requests
                            .insert(req.ticket_id.to_owned(), req.to_owned())
                    });

                    // update req status
                    mint_token::update_mint_token_status(req.to_owned(), sig.to_owned()).await
                }
                Some(sig) => {
                    mint_token::update_mint_token_status(req.to_owned(), sig.to_owned()).await
                }
            }
        }
        TxStatus::Pending => {
            match req.signature.to_owned() {
                None => {
                    log!(DEBUG, "[service::mint_token] the mint token request ({:?}) is handling,pls wait ...", req);
                }
                Some(sig) => {
                    mint_token::update_mint_token_status(req.to_owned(), sig.to_owned()).await
                }
            }
        }
        TxStatus::Finalized => {
            log!(
                DEBUG,
                "[service::mint_token] {:?} already finalized ,pls update tx hash to hub!",
                req.ticket_id.to_string()
            );
        }
    }

    let q = read_state(|s| s.mint_token_requests.get(&req.ticket_id));
    match q {
        None => Err(CallError {
            method: "[service::mint_token] mint_token".to_string(),
            reason: Reason::CanisterError(format!(
                "Not found ticket({}) mint token request",
                req.ticket_id.to_string()
            )),
        }),

        Some(q) => Ok(q.status),
    }
}

// devops method
#[update(guard = "is_admin", hidden = true)]
pub async fn retry_mint_token(ticket_id: String) -> Result<String, CallError> {
    log!(
        DEBUG,
        "[service::retry_mint_token] retry mint token ticket_id: {:?} ",
        ticket_id
    );

    let mint_req = if let Some(mint_req) = read_state(|s| s.mint_token_requests.get(&ticket_id)) {
        mint_req
    } else {
        return Err(CallError {
            method: "retry_mint_token".to_string(),
            reason: Reason::CanisterError("not found ticket id ".to_string()),
        });
    };

    // retry mint token
    let ret = solana_rpc::mint_to_with_req(mint_req.to_owned()).await;

    match &ret {
        Ok(sig) => {
            let new_req = MintTokenRequest {
                ticket_id: mint_req.ticket_id.to_owned(),
                associated_account: mint_req.associated_account,
                amount: mint_req.amount,
                token_mint: mint_req.token_mint,
                status: TxStatus::Pending,
                signature: Some(sig.to_string()),
                retry_4_building: mint_req.retry_4_building + 1,
                retry_4_status: 0,
            };

            // update status and signature
            mutate_state(|s| {
                s.mint_token_requests
                    .insert(mint_req.ticket_id.to_owned(), new_req)
            });
        }
        Err(e) => {
            let tx_error = match &e.reason {
                Reason::QueueIsFull
                | Reason::OutOfCycles
                | Reason::CanisterError(_)
                | Reason::Rejected(_) => todo!(),
                Reason::TxError(tx_error) => tx_error,
            };
            let new_req = MintTokenRequest {
                ticket_id: mint_req.ticket_id.to_owned(),
                associated_account: mint_req.associated_account,
                amount: mint_req.amount,
                token_mint: mint_req.token_mint,
                status: TxStatus::TxFailed {
                    e: tx_error.to_owned(),
                },
                signature: None,
                retry_4_building: mint_req.retry_4_building + 1,
                retry_4_status: 0,
            };
            // update status and error
            mutate_state(|s| {
                s.mint_token_requests
                    .insert(mint_req.ticket_id.to_owned(), new_req)
            });
        }
    }
    ret
}

#[update(guard = "is_admin", hidden = true)]
pub async fn update_mint_token_status(
    ticket_id: String,
    sig: String,
) -> Result<MintTokenRequest, CallError> {
    let mint_req = if let Some(mint_req) = read_state(|s| s.mint_token_requests.get(&ticket_id)) {
        mint_req
    } else {
        return Err(CallError {
            method: "update_mint_token_status".to_string(),
            reason: Reason::CanisterError("not found ticket id account".to_string()),
        });
    };
    log!(
        DEBUG,
        "[service::update_mint_token_status] mint token request: {:?} ",
        mint_req
    );
    mint_token::update_mint_token_status(mint_req, sig).await;
    let latest_req = read_state(|s| s.mint_token_requests.get(&ticket_id)).unwrap();

    Ok(latest_req)
}
// devops method
#[update(guard = "is_admin", hidden = true)]
pub async fn update_tx_hash_to_hub(sig: String, ticket_id: String) -> Result<(), CallError> {
    let hub_principal = read_state(|s| s.hub_principal);

    match update_tx_hash(hub_principal, ticket_id.to_string(), sig.to_owned()).await {
        Ok(()) => {
            log!(
                DEBUG,
                "[service::update_tx_hash_to_hub] successfully update tx hash ({})) to hub! ",
                sig
            );
            //only finalized mint_req, remove the handled ticket from queue
            // remove_ticket_from_quene(ticket_id.to_string()).await;
        }
        Err(err) => {
            log!(
                ERROR,
                "[service::update_tx_hash_to_hub] failed to update tx hash ({})) to hub : {}",
                sig,
                err
            );
        }
    }

    Ok(())
}

// query collect fee account
#[query]
pub async fn get_fee_account() -> String {
    read_state(|s| s.fee_account.to_string())
}

// update collect fee account
#[update(guard = "is_admin", hidden = true)]
pub async fn update_fee_account(fee_account: String) {
    mutate_state(|s| s.fee_account = fee_account)
}

// query fee account for the dst chain
#[query]
pub fn get_redeem_fee(chain_id: ChainId) -> Option<u128> {
    read_state(|s| s.get_fee(chain_id))
}

#[update(guard = "is_admin", hidden = true)]
pub async fn update_redeem_fee(fee: Factor) {
    mutate_state(|s| s.update_fee(fee))
}

// generate ticket ,called by front end or other sys
#[update]
async fn generate_ticket(args: GenerateTicketReq) -> Result<GenerateTicketOk, GenerateTicketError> {
    gen_ticket::generate_ticket(args).await
}

// devops method
#[query(guard = "is_admin")]
pub fn gen_tickets_req(signature: String) -> Option<GenerateTicketReq> {
    read_state(|s| s.gen_ticket_reqs.get(&signature))
}

// devops method
#[update(guard = "is_admin", hidden = true)]
pub async fn remove_gen_tickets_req(signature: String) -> Option<GenerateTicketReq> {
    mutate_state(|state| state.gen_ticket_reqs.remove(&signature))
}

// devops method
#[query(guard = "is_admin", hidden = true)]
pub fn get_failed_tickets_to_hub() -> Vec<Ticket> {
    read_state(|s| {
        s.tickets_failed_to_hub
            .iter()
            .map(|(_, ticket)| ticket)
            .collect()
    })
}

// devops method
#[query(guard = "is_admin", hidden = true)]
pub fn get_failed_ticket_to_hub(ticket_id: String) -> Option<Ticket> {
    read_state(|s| s.tickets_failed_to_hub.get(&ticket_id))
}

// devops method
// when gen ticket and send it to hub failed ,call this method
<<<<<<< HEAD
#[update(guard = "is_admin", hidden = true)]
pub async fn send_failed_tickets_to_hub() -> Result<(), GenerateTicketError> {
    let tickets_size = read_state(|s| s.tickets_failed_to_hub.len());
    while !read_state(|s| s.tickets_failed_to_hub.is_empty()) {
        let (ticket_id, ticket) = mutate_state(|rs| rs.tickets_failed_to_hub.pop_first()).unwrap();

        let hub_principal = read_state(|s| (s.hub_principal));
        if let Err(err) = send_ticket(hub_principal, ticket.to_owned())
            .await
            .map_err(|err| GenerateTicketError::SendTicketErr(format!("{}", err)))
        {
            mutate_state(|state| {
                state
                    .tickets_failed_to_hub
                    .insert(ticket_id, ticket.to_owned());
            });
            log!(
                ERROR,
                "[service::send_failed_tickets_to_hub] failed to resend ticket: {}",
                ticket.ticket_id
            );
            return Err(err);
        }
    }
    log!(
        DEBUG,
        "[service::send_failed_tickets_to_hub] successfully resend {} tickets",
        tickets_size
    );
    Ok(())
}

// devops method
// when gen ticket and send it to hub failed ,call this method
#[update(guard = "is_admin", hidden = true)]
pub async fn send_failed_ticket_to_hub(ticket_id: String) -> Result<(), GenerateTicketError> {
=======
#[update(guard = "is_admin",hidden = true)]
pub async fn send_failed_ticket_to_hub(ticket_id:String) -> Result<(), GenerateTicketError> {
>>>>>>> 1aa75bdf
    if let Some(ticket) = read_state(|rs| rs.tickets_failed_to_hub.get(&ticket_id)) {
        let hub_principal = read_state(|s| (s.hub_principal));
        match send_ticket(hub_principal, ticket.to_owned()).await {
            Ok(()) => {
                mutate_state(|state| state.tickets_failed_to_hub.remove(&ticket_id));
                log!(
                    DEBUG,
                    "[service::send_failed_ticket_to_hub] successfully resend ticket : {} ",
                    ticket_id
                );
                return Ok(());
            }
            Err(err) => {
                log!(
                    ERROR,
                    "[service::send_failed_ticket_to_hub] failed to resend ticket: {}, error: {:?}",
                    ticket_id,
                    err
                );
                return Err(GenerateTicketError::SendTicketErr(format!("{}", err)));
            }
        }
    }

    Ok(())
}

// devops method
#[update(guard = "is_admin", hidden = true)]
pub async fn remove_failed_tickets_to_hub(ticket_id: String) -> Option<Ticket> {
    mutate_state(|state| state.tickets_failed_to_hub.remove(&ticket_id))
}

// devops method
#[query(guard = "is_admin", hidden = true)]
pub async fn seqs() -> Seqs {
    read_state(|s| s.seqs.to_owned())
}

// devops method
#[update(guard = "is_admin", hidden = true)]
pub async fn update_seqs(seqs: Seqs) {
    mutate_state(|s| {
        s.seqs = seqs;
    })
}

// devops method
#[update(guard = "is_admin", hidden = true)]
pub async fn set_permissions(caller: Principal, perm: Permission) {
    set_perms(caller.to_string(), perm)
}

// devops method
#[update(guard = "is_admin", hidden = true)]
pub fn debug(enable: bool) {
    mutate_state(|s| s.enable_debug = enable);
}

#[query(hidden = true)]
fn http_request(req: HttpRequest) -> HttpResponse {
    if ic_cdk::api::data_certificate().is_none() {
        ic_cdk::trap("update call rejected");
    }

    match req.path() {
        "/logs" => {
            let endable_debug = read_state(|s| s.enable_debug);
            ic_log::http_log(req, endable_debug)
        }
        "/token_uri" => match req.raw_query_param("id") {
            None => HttpResponseBuilder::bad_request()
                .with_body_and_content_length("pls provide token id")
                .build(),
            Some(id) => {
                use urlencoding::decode;
                let id: String = decode(id).unwrap().into_owned();
                let token = read_state(|s| s.tokens.get(&id).to_owned());

                match token {
                    None => HttpResponseBuilder::bad_request()
                        .with_body_and_content_length(format!("not found the {} token uri ", id))
                        .build(),
                    Some(t) => {
                        let token_uri: TokenUri = t.into();
                        HttpResponseBuilder::ok()
                            .header("Content-Type", "application/json; charset=utf-8")
                            .with_body_and_content_length(
                                serde_json::to_string(&token_uri).unwrap_or_default(),
                            )
                            .build()
                    }
                }
            }
        },
        "/token_meta" => match req.raw_query_param("id") {
            None => HttpResponseBuilder::bad_request()
                .with_body_and_content_length("pls provide token id")
                .build(),
            Some(id) => {
                use urlencoding::decode;
                let id: String = decode(id).unwrap().into_owned();
                let token = read_state(|s| s.tokens.get(&id).to_owned());

                match token {
                    None => HttpResponseBuilder::bad_request()
                        .with_body_and_content_length(format!("not found the {} token meta", id))
                        .build(),
                    Some(t) => {
                        let token_meta: TokenMeta = t.into();
                        HttpResponseBuilder::ok()
                            .header("Content-Type", "application/json; charset=utf-8")
                            .with_body_and_content_length(
                                serde_json::to_string(&token_meta).unwrap_or_default(),
                            )
                            .build()
                    }
                }
            }
        },

        _ => HttpResponseBuilder::not_found().build(),
    }
}

<<<<<<< HEAD
// devops method,just for test
#[update(guard = "is_admin", hidden = true)]
async fn create_token_with_metaplex_delay(
    token_info: TokenInfo,
    key_type: SnorKeyType,
    delay: u64,
) {
    //mock delay
    use ic_cdk::api;
    use ic_solana::eddsa::hash_with_sha256;
    use std::sync::{Arc, Mutex};
    use std::time::Duration;
    let sol_client = solana_client().await;
    let delay_duration = Duration::from_secs(delay);
    let derive_path = hash_with_sha256(token_info.token_id.to_owned().as_str());
    let key_type = match key_type {
        SnorKeyType::ChainKey => KeyType::ChainKey,
        SnorKeyType::Native => {
            let seed = read_state(|s| {
                s.seeds
                    .get(&KEY_TYPE_NAME.to_string())
                    .unwrap_or_else(|| panic!("No key with name {:?}", &KEY_TYPE_NAME.to_string()))
            });
            KeyType::Native(seed.to_vec())
        }
    };
    let token_mint = Arc::new(
        SolanaClient::derive_account(key_type, sol_client.chainkey_name.to_owned(), derive_path)
            .await,
    );
    let start = api::time();
    let blockhash = Arc::new(sol_client.get_latest_blockhash().await.unwrap());
    let end = api::time();
    let elapsed = (end - start) / 1_000_000_000;
    log!(
        DEBUG,
        "[service::create_token_with_metaplex_delay] get_latest_blockhash : {:?} and time elapsed: {}",
        blockhash,elapsed
    );

    let ret = Arc::new(Mutex::new(String::default()));
    let token_mint_clone = Arc::clone(&token_mint);
    let blockhash_clone = Arc::clone(&blockhash);
    let ret_clone = Arc::clone(&ret);

    ic_cdk_timers::set_timer(delay_duration, move || {
        let token_mint = Arc::clone(&token_mint_clone);
        let blockhash = Arc::clone(&blockhash_clone);
        let ret = Arc::clone(&ret_clone);

        ic_cdk::spawn(async move {
            log!(
                DEBUG,
                "[service::create_token_with_metaplex_delay] {}s delay  is over !",
                delay
            );
            let r = sol_client
                .test_create_mint_with_metaplex(
                    *Arc::clone(&token_mint),
                    token_info.to_owned(),
                    *Arc::clone(&blockhash),
                )
                .await;
            log!(
                DEBUG,
                "[service::create_token_with_metaplex_delay] test_create_mint_with_metaplex resuslt: {:?}",
                r
            );

            *ret.lock().unwrap() = r.unwrap();
            log!(
                DEBUG,
                "[service::create_token_with_metaplex_delay] create_token_with_metaplex_delay resuslt: {:?}",
                ret
            );
        });
    });
}

=======
>>>>>>> 1aa75bdf
// Enable Candid export
ic_cdk::export_candid!();

mod test {
    // use urlencoding::decode;
    #[test]
    fn test_urlencode_decode() {
        let encoded = "Bitcoin-runes-HOPE%E2%80%A2YOU%E2%80%A2GET%E2%80%A2NICE202410141209";
        let decoded = urlencoding::decode(encoded).unwrap();
        println!("Decoded: {}", decoded); // Bitcoin-runes-HOPE•YOU•GET•NICE202410141209
        let decoded_string: String = decoded.into_owned();
        println!("decoded_string: {}", decoded_string);
        let encoded = "Bitcoin-runes-HOPE•YOU•GET•NICE202410141209";
        let decoded = urlencoding::decode(encoded).unwrap();
        println!("Decoded: {}", decoded); // Bitcoin-runes-HOPE•YOU•GET•NICE202410141209
        let decoded_string: String = decoded.into_owned();
        println!("decoded_string: {}", decoded_string);
    }
}<|MERGE_RESOLUTION|>--- conflicted
+++ resolved
@@ -1598,47 +1598,8 @@
 
 // devops method
 // when gen ticket and send it to hub failed ,call this method
-<<<<<<< HEAD
-#[update(guard = "is_admin", hidden = true)]
-pub async fn send_failed_tickets_to_hub() -> Result<(), GenerateTicketError> {
-    let tickets_size = read_state(|s| s.tickets_failed_to_hub.len());
-    while !read_state(|s| s.tickets_failed_to_hub.is_empty()) {
-        let (ticket_id, ticket) = mutate_state(|rs| rs.tickets_failed_to_hub.pop_first()).unwrap();
-
-        let hub_principal = read_state(|s| (s.hub_principal));
-        if let Err(err) = send_ticket(hub_principal, ticket.to_owned())
-            .await
-            .map_err(|err| GenerateTicketError::SendTicketErr(format!("{}", err)))
-        {
-            mutate_state(|state| {
-                state
-                    .tickets_failed_to_hub
-                    .insert(ticket_id, ticket.to_owned());
-            });
-            log!(
-                ERROR,
-                "[service::send_failed_tickets_to_hub] failed to resend ticket: {}",
-                ticket.ticket_id
-            );
-            return Err(err);
-        }
-    }
-    log!(
-        DEBUG,
-        "[service::send_failed_tickets_to_hub] successfully resend {} tickets",
-        tickets_size
-    );
-    Ok(())
-}
-
-// devops method
-// when gen ticket and send it to hub failed ,call this method
-#[update(guard = "is_admin", hidden = true)]
-pub async fn send_failed_ticket_to_hub(ticket_id: String) -> Result<(), GenerateTicketError> {
-=======
 #[update(guard = "is_admin",hidden = true)]
 pub async fn send_failed_ticket_to_hub(ticket_id:String) -> Result<(), GenerateTicketError> {
->>>>>>> 1aa75bdf
     if let Some(ticket) = read_state(|rs| rs.tickets_failed_to_hub.get(&ticket_id)) {
         let hub_principal = read_state(|s| (s.hub_principal));
         match send_ticket(hub_principal, ticket.to_owned()).await {
@@ -1764,88 +1725,6 @@
     }
 }
 
-<<<<<<< HEAD
-// devops method,just for test
-#[update(guard = "is_admin", hidden = true)]
-async fn create_token_with_metaplex_delay(
-    token_info: TokenInfo,
-    key_type: SnorKeyType,
-    delay: u64,
-) {
-    //mock delay
-    use ic_cdk::api;
-    use ic_solana::eddsa::hash_with_sha256;
-    use std::sync::{Arc, Mutex};
-    use std::time::Duration;
-    let sol_client = solana_client().await;
-    let delay_duration = Duration::from_secs(delay);
-    let derive_path = hash_with_sha256(token_info.token_id.to_owned().as_str());
-    let key_type = match key_type {
-        SnorKeyType::ChainKey => KeyType::ChainKey,
-        SnorKeyType::Native => {
-            let seed = read_state(|s| {
-                s.seeds
-                    .get(&KEY_TYPE_NAME.to_string())
-                    .unwrap_or_else(|| panic!("No key with name {:?}", &KEY_TYPE_NAME.to_string()))
-            });
-            KeyType::Native(seed.to_vec())
-        }
-    };
-    let token_mint = Arc::new(
-        SolanaClient::derive_account(key_type, sol_client.chainkey_name.to_owned(), derive_path)
-            .await,
-    );
-    let start = api::time();
-    let blockhash = Arc::new(sol_client.get_latest_blockhash().await.unwrap());
-    let end = api::time();
-    let elapsed = (end - start) / 1_000_000_000;
-    log!(
-        DEBUG,
-        "[service::create_token_with_metaplex_delay] get_latest_blockhash : {:?} and time elapsed: {}",
-        blockhash,elapsed
-    );
-
-    let ret = Arc::new(Mutex::new(String::default()));
-    let token_mint_clone = Arc::clone(&token_mint);
-    let blockhash_clone = Arc::clone(&blockhash);
-    let ret_clone = Arc::clone(&ret);
-
-    ic_cdk_timers::set_timer(delay_duration, move || {
-        let token_mint = Arc::clone(&token_mint_clone);
-        let blockhash = Arc::clone(&blockhash_clone);
-        let ret = Arc::clone(&ret_clone);
-
-        ic_cdk::spawn(async move {
-            log!(
-                DEBUG,
-                "[service::create_token_with_metaplex_delay] {}s delay  is over !",
-                delay
-            );
-            let r = sol_client
-                .test_create_mint_with_metaplex(
-                    *Arc::clone(&token_mint),
-                    token_info.to_owned(),
-                    *Arc::clone(&blockhash),
-                )
-                .await;
-            log!(
-                DEBUG,
-                "[service::create_token_with_metaplex_delay] test_create_mint_with_metaplex resuslt: {:?}",
-                r
-            );
-
-            *ret.lock().unwrap() = r.unwrap();
-            log!(
-                DEBUG,
-                "[service::create_token_with_metaplex_delay] create_token_with_metaplex_delay resuslt: {:?}",
-                ret
-            );
-        });
-    });
-}
-
-=======
->>>>>>> 1aa75bdf
 // Enable Candid export
 ic_cdk::export_candid!();
 
