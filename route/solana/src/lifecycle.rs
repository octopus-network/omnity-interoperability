// use crate::migration::{migrate, PreState};

use crate::types::ChainState;
use crate::{
    memory,
    state::{read_state, replace_state, SolanaRouteState},
};
use candid::{CandidType, Principal};

use ic_stable_structures::{writer::Writer, Memory};
use serde::{Deserialize, Serialize};
#[derive(CandidType, serde::Deserialize, Clone, Debug)]
pub enum RouteArg {
    Init(InitArgs),
    Upgrade(Option<UpgradeArgs>),
}

#[derive(CandidType, Clone, Debug, Deserialize, Serialize, PartialEq, Eq)]
pub struct InitArgs {
    pub admin: Principal,
    pub chain_id: String,
    pub hub_principal: Principal,
    pub chain_state: ChainState,

    pub schnorr_key_name: Option<String>,
    pub sol_canister: Principal,
    pub fee_account: Option<String>,
}

pub fn init(args: InitArgs) {
    let state = SolanaRouteState::from(args);
    state.validate_config();
    replace_state(state);
}

pub fn pre_upgrade() {
    // Serialize the state.
    let mut state_bytes = vec![];

    let _ = read_state(|s| ciborium::ser::into_writer(&s, &mut state_bytes));
    // Write the length of the serialized bytes to memory, followed by the
    // by the bytes themselves.
    let len = state_bytes.len() as u32;
    let mut memory = memory::get_upgrades_memory();
    let mut writer = Writer::new(&mut memory, 0);
    writer
        .write(&len.to_le_bytes())
        .expect("failed to save hub state len");
    writer
        .write(&state_bytes)
        .expect("failed to save hub state");
}

#[derive(CandidType, Clone, Debug, Deserialize, Serialize, PartialEq, Eq)]
pub struct UpgradeArgs {
    pub admin: Option<Principal>,
    pub chain_id: Option<String>,
    pub hub_principal: Option<Principal>,
    pub chain_state: Option<ChainState>,
    pub schnorr_key_name: Option<String>,
    pub sol_canister: Option<Principal>,
    pub fee_account: Option<String>,
}

pub fn post_upgrade(args: Option<UpgradeArgs>) {
    let memory = memory::get_upgrades_memory();
    // Read the length of the state bytes.
    let mut state_len_bytes = [0; 4];
    memory.read(0, &mut state_len_bytes);
    let state_len = u32::from_le_bytes(state_len_bytes) as usize;

    // Read the bytes
    let mut state_bytes = vec![0; state_len];
    memory.read(4, &mut state_bytes);

    let mut state: SolanaRouteState =
        ciborium::de::from_reader(&*state_bytes).expect("failed to decode state");
<<<<<<< HEAD
=======

    // // Deserialize pre state
    // let pre_state: PreState =
    //     ciborium::de::from_reader(&*state_bytes).expect("failed to decode state");
    // // migrate
    // let mut state = migrate(pre_state);
>>>>>>> b11c6192

    // update state
    if let Some(args) = args {
        if let Some(admin) = args.admin {
            state.admin = admin;
        }
        if let Some(chain_id) = args.chain_id {
            state.chain_id = chain_id;
        }
        if let Some(hub_principal) = args.hub_principal {
            state.hub_principal = hub_principal;
        }
        if let Some(chain_state) = args.chain_state {
            state.chain_state = chain_state;
        }
        if let Some(schnorr_key_name) = args.schnorr_key_name {
            state.schnorr_key_name = schnorr_key_name;
        }
        if let Some(sol_canister) = args.sol_canister {
            state.sol_canister = sol_canister;
        }
        if let Some(fee_account) = args.fee_account {
            state.fee_account = fee_account;
        }
    }

    replace_state(state);
}<|MERGE_RESOLUTION|>--- conflicted
+++ resolved
@@ -75,15 +75,12 @@
 
     let mut state: SolanaRouteState =
         ciborium::de::from_reader(&*state_bytes).expect("failed to decode state");
-<<<<<<< HEAD
-=======
 
     // // Deserialize pre state
     // let pre_state: PreState =
     //     ciborium::de::from_reader(&*state_bytes).expect("failed to decode state");
     // // migrate
     // let mut state = migrate(pre_state);
->>>>>>> b11c6192
 
     // update state
     if let Some(args) = args {
