use candid::CandidType;

use serde::{Deserialize, Serialize};

use thiserror::Error;

pub type Signature = Vec<u8>;
pub type Seq = u64;
pub type Timestamp = u64;
// pub type Proposal = Directive;
pub type ChainId = String;
pub type DstChain = ChainId;
pub type TokenId = String;
pub type TicketId = String;
pub type Account = String;

#[derive(CandidType, Deserialize, Serialize, Clone, Debug)]
pub enum Directive {
    AddChain(Chain),
    AddToken(Token),
    ToggleChainState(ToggleState),
    UpdateFee(Fee),
}

#[derive(CandidType, Deserialize, Serialize, Clone, Debug)]
pub enum Topic {
    // AddChain(Option<ChainType>)
    AddChain(Option<ChainType>),
    AddToken(Option<TokenId>),
    UpdateFee(Option<TokenId>),
    ActivateChain,
    DeactivateChain,
}

#[derive(CandidType, Deserialize, Serialize, Default, Clone, Debug, PartialEq, Eq, Hash)]
pub struct Ticket {
    pub ticket_id: TicketId,
    pub ticket_time: Timestamp,
    pub src_chain: ChainId,
    pub dst_chain: ChainId,
    pub action: TxAction,
    pub token: TokenId,
    pub amount: String,
    pub sender: Option<Account>,
    pub receiver: Account,
    pub memo: Option<Vec<u8>>,
}

impl core::fmt::Display for Ticket {
    fn fmt(&self, f: &mut core::fmt::Formatter<'_>) -> Result<(), core::fmt::Error> {
        write!(
            f,
            "\nticket id:{} \ncreated time:{} \nsrc chain:{} \ndst_chain:{} \naction:{:?} \ntoken:{} \namount:{} \nsender:{:?} \nrecevier:{} \nmemo:{:?}",
            self.ticket_id,
            self.ticket_time,
            self.src_chain,
            self.dst_chain,
            self.action,
            self.token,
            self.amount,
            self.sender,
            self.receiver,
            self.memo,
        )
    }
}

#[derive(CandidType, Deserialize, Serialize, Default, Clone, Debug, PartialEq, Eq, Hash)]
pub enum ChainType {
    #[default]
    SettlementChain,
    ExecutionChain,
}

#[derive(CandidType, Deserialize, Serialize, Default, Clone, Debug, PartialEq, Eq, Hash)]
pub enum ChainState {
    #[default]
    Active,
    Deactive,
}

#[derive(CandidType, Deserialize, Serialize, Default, Clone, Debug, PartialEq, Eq)]
pub enum ToggleAction {
    // #[default]
    // Active,
    #[default]
    Activate,
    Deactivate,
}

impl From<ToggleAction> for ChainState {
    fn from(value: ToggleAction) -> Self {
        match value {
            ToggleAction::Activate => ChainState::Active,
            ToggleAction::Deactivate => ChainState::Deactive,
        }
    }
}

#[derive(CandidType, Deserialize, Serialize, Default, Clone, Debug, PartialEq, Eq, Hash)]
pub enum TxAction {
    #[default]
    Transfer,
    Redeem,
}

#[derive(CandidType, Deserialize, Serialize, Clone, Debug)]
pub struct Fee {
    pub dst_chain_id: ChainId,
    // quote currency or token
    pub fee_token: TokenId,
    // base fee = 1 wei
    pub factor: i64,
    // quote token amoute
    // pub fee_amount: u64,
}

impl core::fmt::Display for Fee {
    fn fmt(&self, f: &mut core::fmt::Formatter<'_>) -> Result<(), core::fmt::Error> {
        write!(
            f,
            "\ndst chain:{},\nfee token:{},\nfactor:{}",
            self.dst_chain_id, self.fee_token, self.factor,
        )
    }
}

#[derive(CandidType, Deserialize, Serialize, Clone, Debug, PartialEq, Eq, Hash)]
pub struct Chain {
    // pub canister_id: String,
    pub chain_id: ChainId,
    pub chain_type: ChainType,
    // the chain default state is true
    pub chain_state: ChainState,
    // settlement chain: export contract address
    // execution chain: port contract address
    pub contract_address: Option<String>,
}

<<<<<<< HEAD
//TODO: update chain and token info
#[derive(CandidType, Deserialize, Serialize, Default, Clone, Debug)]
=======
#[derive(CandidType, Deserialize, Serialize, Default, Clone, Debug, PartialEq, Eq)]
>>>>>>> 471c69f0
pub struct ToggleState {
    pub chain_id: ChainId,
    pub action: ToggleAction,
}
impl core::fmt::Display for ToggleState {
    fn fmt(&self, f: &mut core::fmt::Formatter<'_>) -> Result<(), core::fmt::Error> {
        write!(
            f,
            "\nchain:{},\nchain state:{:?}",
            self.chain_id, self.action,
        )
    }
}

#[derive(CandidType, Deserialize, Serialize, Clone, Debug, PartialEq, Eq, Hash)]
pub struct Token {
    pub token_id: TokenId,
    pub symbol: String,
    // the token`s issuse chain
    pub issue_chain: ChainId,
    pub decimals: u8,
    pub icon: Option<String>,
    // pub dst_chains: Vec<ChainId>,
    // pub total_amount: Option<u128>,
    // pub token_constract_address: Option<String>,
}

#[derive(CandidType, Deserialize, Serialize, Clone, Debug, PartialEq, Eq, Hash)]
pub struct TokenOnChain {
    // the chain of the token be locked
    pub chain_id: ChainId,
    pub token_id: TokenId,
    pub amount: u128,
    // pub chain_type: ChainType,
}

#[derive(CandidType, Deserialize, Serialize, Default, Clone, Debug)]
pub struct ChainCondition {
    // chain_id: Option<ChainId>,
    pub chain_type: Option<ChainType>,
    pub chain_state: Option<ChainState>,
}

#[derive(CandidType, Deserialize, Serialize, Clone, Debug)]
pub struct TokenCondition {
    pub token_id: Option<TokenId>,
    pub chain_id: Option<ChainId>,
    // pub chain_type: Option<ChainType>,
}

#[derive(CandidType, Deserialize, Serialize, Clone, Debug)]
pub struct TxCondition {
    pub src_chain: Option<ChainId>,
    pub dst_chain: Option<ChainId>,
    // chain_type: Option<ChainType>,
    pub token_id: Option<TokenId>,
    // time range: from .. end
    pub time_range: Option<(u64, u64)>,
}

#[derive(CandidType, Deserialize, Debug, Error)]
pub enum Error {
    #[error("The chain(`{0}`) already exists")]
    ChainAlreadyExisting(String),
    #[error("The token(`{0}`) already exists")]
    TokenAlreadyExisting(String),

    #[error("not supported proposal")]
    NotSupportedProposal,
    #[error("proposal error: (`{0}`)")]
    ProposalError(String),

    #[error("the message is malformed and cannot be decoded error")]
    MalformedMessageBytes,
    #[error("unauthorized")]
    Unauthorized,
    #[error("The `{0}` is deactive")]
    DeactiveChain(String),
    #[error("The ticket id (`{0}`) already exists!")]
    AlreadyExistingTicketId(String),
    #[error("not found chain: (`{0}`)")]
    NotFoundChain(String),
    #[error("not found account: (`{0}`)")]
    NotFoundAccount(String),
    #[error("not found account(`{0}`) token(`{1}`) on the chain(`{2}`")]
    NotFoundAccountToken(String, String, String),
    #[error("Not found this token(`{0}`) on chain(`{1}`) ")]
    NotFoundChainToken(String, String),
    #[error("Insufficient token (`{0}`) on chain (`{1}`) !)")]
    NotSufficientTokens(String, String),
    #[error("The ticket amount(`{0}`) parse error: `{1}`")]
    TicketAmountParseError(String, String),
    #[error("custom error: (`{0}`)")]
    CustomError(String),
}<|MERGE_RESOLUTION|>--- conflicted
+++ resolved
@@ -137,12 +137,8 @@
     pub contract_address: Option<String>,
 }
 
-<<<<<<< HEAD
 //TODO: update chain and token info
-#[derive(CandidType, Deserialize, Serialize, Default, Clone, Debug)]
-=======
 #[derive(CandidType, Deserialize, Serialize, Default, Clone, Debug, PartialEq, Eq)]
->>>>>>> 471c69f0
 pub struct ToggleState {
     pub chain_id: ChainId,
     pub action: ToggleAction,
