use std::str::FromStr;

use crate::{
    address::payer_address_path,
    port_native::{self, instruction::InstSerialize, port_address, vault_address},
    state::read_state,
    SYSTEM_PROGRAM_ID,
};
use ic_canister_log::log;
<<<<<<< HEAD
use ic_cdk::api::{call::call_with_payment, management_canister::http_request::HttpHeader};
=======
use ic_solana::ic_log::DEBUG;
>>>>>>> 9e337673
use ic_solana::{
    eddsa::{sign_with_eddsa, KeyType},
    logs::DEBUG,
    rpc_client::{RpcApi, RpcConfig, RpcResult, RpcServices},
    types::{
        tagged::{EncodedConfirmedTransactionWithStatusMeta, EncodedTransaction, UiTransaction},
        AccountMeta, BlockHash, Instruction, Message, Pubkey, RpcBlockhash, RpcContextConfig,
        RpcSendTransactionConfig, RpcSignatureStatusConfig, RpcTransactionConfig, Signature,
        Transaction, TransactionStatus, UiTransactionEncoding,
    },
};
use serde_bytes::ByteBuf;

const CYCLE_COST: u64 = 10_000_000_000;

pub async fn query_transaction(signature: String) -> Result<UiTransaction, String> {
    let (sol_canister, providers) = read_state(|s| (s.sol_canister, s.providers.clone()));
    // We can directly access normal RPC because query_transaction does not have consensus issues.
    let source = RpcServices::Custom(
        providers
            .iter()
            .map(|p| RpcApi {
                network: p.rpc_url(),
                headers: None,
            })
            .collect(),
    );
    let tx_config = RpcTransactionConfig {
        encoding: Some(UiTransactionEncoding::Json),
        commitment: None,
        max_supported_transaction_version: None,
    };
    let result =
        call_with_payment::<_, (RpcResult<Option<EncodedConfirmedTransactionWithStatusMeta>>,)>(
            sol_canister,
            "sol_getTransaction",
            (
                source,
                None::<Option<RpcConfig>>,
                signature,
                Some(tx_config),
            ),
            CYCLE_COST,
        )
        .await
        .map_err(|(_, err)| err)?
        .0
        .map_err(|err| err.to_string())?;

    match result {
        None => Err("result of query_transaction is None".into()),
        Some(tx) => match tx.transaction.transaction {
            EncodedTransaction::Json(tx) => Ok(tx),
            _ => Err("invalid type of query_transaction".into()),
        },
    }
}

pub async fn send_transaction(
    instructions: &[Instruction],
    paths: Vec<Vec<ByteBuf>>,
) -> Result<String, String> {
    let blockhash = get_latest_block_hash().await?;
    log!(
        DEBUG,
        "[solana_client::send_raw_transaction] get_latest_blockhash : {:?}",
        blockhash
    );

    let message = Message::new_with_blockhash(
        instructions.iter().as_ref(),
        None,
        &BlockHash::from_str(&blockhash).unwrap(),
    );
    let mut tx = Transaction::new_unsigned(message);

    let (sol_canister, key_name) = read_state(|s| (s.sol_canister, s.schnorr_key_name.clone()));
    for i in 0..paths.len() {
        let signature = sign_with_eddsa(
            &KeyType::ChainKey,
            key_name.clone(),
            paths[i].clone(),
            tx.message_data(),
        )
        .await;
        tx.add_signature(i, Signature::try_from(signature).unwrap());
    }

    log!(
        DEBUG,
        "[solana_client::get_compute_units] signed_tx : {:?} and string : {:?}",
        tx,
        tx.to_string()
    );

    let rpc_list = proxy_rpc_api_list();
    let signature = call_with_payment::<_, (RpcResult<String>,)>(
        sol_canister,
        "sol_sendTransaction",
        (
            // Use idempotent-proxy to avoid sending transactions multiple times
            RpcServices::Custom(vec![rpc_list[0].clone()]),
            None::<Option<RpcConfig>>,
            tx.to_string(),
            None::<Option<RpcSendTransactionConfig>>,
        ),
        CYCLE_COST,
    )
    .await
    .map_err(|(_, err)| err)?
    .0
    .map_err(|err| err.to_string())?;

    Ok(signature)
}

pub async fn get_signature_status(
    signatures: Vec<String>,
) -> Result<Vec<Option<TransactionStatus>>, String> {
    let sol_canister = read_state(|s| s.sol_canister);
    let result = call_with_payment::<_, (RpcResult<Vec<Option<TransactionStatus>>>,)>(
        sol_canister,
        "sol_getSignatureStatuses",
        (
            // Using normal RPC will not allow consensus to be reached
            // due to inconsistent slots.
            RpcServices::Custom(proxy_rpc_api_list()),
            None::<Option<RpcConfig>>,
            signatures,
            Some(RpcSignatureStatusConfig {
                search_transaction_history: true,
            }),
        ),
        CYCLE_COST,
    )
    .await
    .map_err(|(_, err)| err)?
    .0
    .map_err(|err| err.to_string())?;

    Ok(result)
}

pub async fn init_port() -> Result<String, String> {
    let port_program_id = read_state(|s| s.port_program_id.clone());
    let payer = eddsa_public_key(payer_address_path()).await;

    let (port, _) = port_address();
    let (_, vault_bump) = vault_address();

    let initialize = port_native::instruction::Initialize { vault_bump };
    let instruction = Instruction::new_with_bytes(
        port_program_id,
        &initialize.data(),
        vec![
            AccountMeta::new(port, false),
            AccountMeta::new(payer, true),
            AccountMeta::new_readonly(Pubkey::from_str(SYSTEM_PROGRAM_ID).unwrap(), false),
        ],
    );

    let signature = send_transaction(&vec![instruction], vec![payer_address_path()])
        .await
        .map_err(|err| err.to_string())?;
    Ok(signature)
}

pub async fn redeem(ticket_id: String, receiver: Pubkey, amount: u64) -> Result<String, String> {
<<<<<<< HEAD
=======
    let client = init_solana_client().await;
    log!(DEBUG, "[solana_custom] init solana client");
>>>>>>> 9e337673
    let port_program_id = read_state(|s| s.port_program_id.clone());
    let payer = eddsa_public_key(payer_address_path()).await;

    let (port, _) = port_address();
    let (vault, _) = vault_address();
    let (redeem_record, _) = Pubkey::find_program_address(
        &[&b"redeem"[..], port.as_ref(), ticket_id.as_bytes()],
        &port_program_id,
    );

    let initialize = port_native::instruction::Redeem {
        ticket_id: ticket_id.clone(),
        amount,
    };
    let instruction = Instruction::new_with_bytes(
        port_program_id,
        &initialize.data(),
        vec![
            AccountMeta::new(port, false),
            AccountMeta::new(vault, false),
            AccountMeta::new(redeem_record, false),
            AccountMeta::new(payer, true),
            AccountMeta::new(receiver, false),
            AccountMeta::new_readonly(Pubkey::from_str(SYSTEM_PROGRAM_ID).unwrap(), false),
        ],
    );

    let signature = send_transaction(&vec![instruction], vec![payer_address_path()])
        .await
        .map_err(|err| err.to_string())?;
    log!(
        DEBUG,
        "[solana_custom] send raw transaction, ticket id: {}",
        ticket_id
    );
    Ok(signature)
}

pub async fn eddsa_public_key(derived_path: Vec<ByteBuf>) -> Pubkey {
    let schnorr_key_name = read_state(|s| s.schnorr_key_name.to_owned());

    let pk =
        ic_solana::eddsa::eddsa_public_key(KeyType::ChainKey, schnorr_key_name, derived_path).await;
    Pubkey::try_from(pk.as_slice()).unwrap()
}

async fn get_latest_block_hash() -> Result<String, String> {
    let sol_canister = read_state(|s| s.sol_canister);
    let rpc_list = proxy_rpc_api_list();
    let result = call_with_payment::<_, (RpcResult<RpcBlockhash>,)>(
        sol_canister,
        "sol_getLatestBlockhash",
        (
            RpcServices::Custom(vec![rpc_list[0].clone()]),
            None::<Option<RpcConfig>>,
            None::<Option<RpcContextConfig>>,
        ),
        CYCLE_COST,
    )
    .await
    .map_err(|(_, err)| err)?
    .0
    .map_err(|err| err.to_string())?;

    Ok(result.blockhash)
}

fn proxy_rpc_api_list() -> Vec<RpcApi> {
    let (proxy_rpc, providers) = read_state(|s| (s.proxy_rpc.clone(), s.providers.clone()));
    providers
        .iter()
        .map(|p| RpcApi {
            network: format!(
                "{}{}",
                proxy_rpc,
                p.api_key_param
                    .clone()
                    .map_or("".into(), |param| format!("/?{}", param))
            ),
            headers: Some(vec![HttpHeader {
                name: "x-forwarded-host".into(),
                value: p.host.clone(),
            }]),
        })
        .collect()
}<|MERGE_RESOLUTION|>--- conflicted
+++ resolved
@@ -7,11 +7,7 @@
     SYSTEM_PROGRAM_ID,
 };
 use ic_canister_log::log;
-<<<<<<< HEAD
 use ic_cdk::api::{call::call_with_payment, management_canister::http_request::HttpHeader};
-=======
-use ic_solana::ic_log::DEBUG;
->>>>>>> 9e337673
 use ic_solana::{
     eddsa::{sign_with_eddsa, KeyType},
     logs::DEBUG,
@@ -180,11 +176,6 @@
 }
 
 pub async fn redeem(ticket_id: String, receiver: Pubkey, amount: u64) -> Result<String, String> {
-<<<<<<< HEAD
-=======
-    let client = init_solana_client().await;
-    log!(DEBUG, "[solana_custom] init solana client");
->>>>>>> 9e337673
     let port_program_id = read_state(|s| s.port_program_id.clone());
     let payer = eddsa_public_key(payer_address_path()).await;
 
