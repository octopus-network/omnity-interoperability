use candid::CandidType;
use omnity_types::rune_id::RuneId;
use serde::{Deserialize, Serialize};

pub use bitcoin_customs::{
<<<<<<< HEAD
    queries::GetGenTicketReqsArgs,
    state::{GenTicketRequestV2, RuneId, RunesBalance},
=======
    state::{GenTicketRequestV2, RunesBalance},
>>>>>>> 51b9743e
    updates::update_runes_balance::UpdateRunesBalanceArgs,
};
pub use ic_btc_interface::Txid;

#[derive(Copy, Eq, PartialEq, Clone, Debug, CandidType, Deserialize, Serialize)]
pub struct Balance {
    pub id: RuneId,
    pub balance: u128,
}

impl Balance {
    pub fn into_runes_balance(self, vout: u32) -> RunesBalance {
        RunesBalance {
            rune_id: self.id,
            vout,
            amount: self.balance,
        }
    }
}

#[derive(Debug, Deserialize, Serialize, CandidType)]
pub enum OrdError {
    Params(String),
    Overflow,
    BlockVerification(u32),
    Index(MintError),
    Rpc(RpcError),
}

#[derive(Debug, CandidType, Deserialize, Serialize)]
pub enum MintError {
    Cap(u128),
    End(u64),
    Start(u64),
    Unmintable,
}

#[derive(Debug, CandidType, Deserialize, Serialize)]
pub enum RpcError {
    Io(String, String, String),
    Decode(String, String, String),
    Endpoint(String, String, String),
}<|MERGE_RESOLUTION|>--- conflicted
+++ resolved
@@ -3,12 +3,8 @@
 use serde::{Deserialize, Serialize};
 
 pub use bitcoin_customs::{
-<<<<<<< HEAD
     queries::GetGenTicketReqsArgs,
     state::{GenTicketRequestV2, RuneId, RunesBalance},
-=======
-    state::{GenTicketRequestV2, RunesBalance},
->>>>>>> 51b9743e
     updates::update_runes_balance::UpdateRunesBalanceArgs,
 };
 pub use ic_btc_interface::Txid;
