--- conflicted
+++ resolved
@@ -176,16 +176,12 @@
                                 // Should never happen.
                                 log::error!("utxo not found for txid:{}", request.txid);
                             }
-<<<<<<< HEAD
-                            Err(UpdateRunesBalanceError::FinalizeTicketErr(err)) => {
-=======
                             Err(UpdateRunesBalanceError::BalancesIsEmpty) => {
                                 // Should never happen.
                                 log::error!("balances is empty for txid:{}", request.txid);
                             }
-                            Err(UpdateRunesBalanceError::SendTicketErr(err)) => {
->>>>>>> 61048a90
-                                log::error!("send ticket err({}) for txid:{}", err, request.txid);
+                            Err(UpdateRunesBalanceError::FinalizeTicketErr(err)) => {
+                                log::error!("finalize ticket err({}) for txid:{}", err, request.txid);
                             }
                         },
                         Err(err) => {
