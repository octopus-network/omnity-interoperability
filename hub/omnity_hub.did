--- conflicted
+++ resolved
@@ -53,7 +53,6 @@
   updated_fee : Factor;
   added_token_position : record { position : TokenKey; amount : nat };
   added_token : TokenMeta;
-<<<<<<< HEAD
   post_upgrade : blob;
   init : principal;
   published_directive : record { dire : Directive; seq_key : SeqKey };
@@ -65,16 +64,6 @@
   deleted_directive : SeqKey;
   Subscribed_topic : record { topic : Topic; subs : Subscribers };
   pre_upgrade : blob;
-=======
-  init : InitArgs;
-  received_directive : record { dst_chain : ChainWithSeq; dire : Directive };
-  upgrade : UpgradeArgs;
-  added_chain : ChainWithSeq;
-  updated_token_position : record { position : TokenKey; amount : nat };
-  updated_chain : ChainWithSeq;
-  received_ticket : record { ticket : Ticket; dst_chain : ChainWithSeq };
-  resubmit_ticket : record { ticket_id : text; timestamp : nat64 };
->>>>>>> 0642bfe8
 };
 type Factor = variant {
   UpdateFeeTokenFactor : FeeTokenFactor;
@@ -195,13 +184,8 @@
       nat64,
     ) -> (Result_8) query;
   query_directives : (opt text, opt Topic, nat64, nat64) -> (Result_9) query;
-<<<<<<< HEAD
   query_subscribers : (opt Topic) -> (Result_10) query;
   query_tickets : (opt text, nat64, nat64) -> (Result_11) query;
-=======
-  query_tickets : (opt text, nat64, nat64) -> (Result_10) query;
-  resubmit_ticket : (Ticket) -> (Result);
->>>>>>> 0642bfe8
   send_ticket : (Ticket) -> (Result);
   set_logger_filter : (text) -> ();
   sub_directives : (opt text, vec Topic) -> (Result);
