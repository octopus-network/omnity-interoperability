use crate::event::{record_event, Event};
use crate::lifecycle::init::{HubArg, InitArgs};
use crate::lifecycle::upgrade::UpgradeArgs;
use crate::memory::{self, Memory};
use crate::metrics::with_metrics_mut;
use crate::types::{Amount, ChainMeta, ChainTokenFactor, Subscribers, TokenKey, TokenMeta};
use candid::Principal;
use ic_stable_structures::writer::Writer;
use ic_stable_structures::{Memory as _, StableBTreeMap};
use log::{error, info};
use omnity_types::{
    ChainId, ChainState, Directive, Error, Factor, Seq, SeqKey, Ticket, TicketId, TicketType,
    ToggleAction, ToggleState, TokenId, Topic, TxAction,
};
use serde::{Deserialize, Serialize};
use std::cell::RefCell;
use std::collections::{BTreeSet, HashMap};
use std::num::ParseIntError;
const HOUR: u64 = 3_600_000_000_000;

thread_local! {
    static STATE: RefCell<Option<HubState>> = RefCell::default();
}

#[derive(Deserialize, Serialize)]
pub struct HubState {
    #[serde(skip, default = "memory::init_chain")]
    pub chains: StableBTreeMap<ChainId, ChainMeta, Memory>,
    #[serde(skip, default = "memory::init_token")]
    pub tokens: StableBTreeMap<TokenId, TokenMeta, Memory>,
    #[serde(skip, default = "memory::init_chain_factor")]
    pub target_chain_factors: StableBTreeMap<ChainId, u128, Memory>,
    #[serde(skip, default = "memory::init_token_factor")]
    pub fee_token_factors: StableBTreeMap<TokenKey, ChainTokenFactor, Memory>,
    #[serde(skip, default = "memory::init_directive")]
    pub directives: StableBTreeMap<String, Directive, Memory>,
    #[serde(skip, default = "memory::init_dire_queue")]
    pub dire_queue: StableBTreeMap<SeqKey, Directive, Memory>,
    #[serde(skip, default = "memory::init_subs")]
    pub topic_subscribers: StableBTreeMap<Topic, Subscribers, Memory>,
    #[serde(skip, default = "memory::init_ticket_queue")]
    pub ticket_queue: StableBTreeMap<SeqKey, Ticket, Memory>,
    #[serde(skip, default = "memory::init_token_position")]
    pub token_position: StableBTreeMap<TokenKey, Amount, Memory>,
    #[serde(skip, default = "memory::init_ledger")]
    pub cross_ledger: StableBTreeMap<TicketId, Ticket, Memory>,
    pub directive_seq: HashMap<String, Seq>,
    pub ticket_seq: HashMap<String, Seq>,
    pub admin: Principal,
    pub authorized_caller: HashMap<String, ChainId>,
    pub last_resubmit_ticket_time: u64,
}

impl From<InitArgs> for HubState {
    fn from(args: InitArgs) -> Self {
        Self {
            chains: StableBTreeMap::init(memory::get_chain_memory()),
            tokens: StableBTreeMap::init(memory::get_token_memory()),
            target_chain_factors: StableBTreeMap::init(memory::get_chain_factor_memory()),
            fee_token_factors: StableBTreeMap::init(memory::get_token_factor_memory()),
            token_position: StableBTreeMap::init(memory::get_token_position_memory()),
            cross_ledger: StableBTreeMap::init(memory::get_ledger_memory()),
            directives: StableBTreeMap::init(memory::get_directive_memory()),
            dire_queue: StableBTreeMap::init(memory::get_dire_queue_memory()),
            topic_subscribers: StableBTreeMap::init(memory::get_subs_memory()),
            ticket_queue: StableBTreeMap::init(memory::get_ticket_queue_memory()),
            directive_seq: HashMap::default(),
            ticket_seq: HashMap::default(),
            admin: args.admin,
            authorized_caller: HashMap::default(),
            last_resubmit_ticket_time: 0,
        }
    }
}

/// A helper method to read the state.
///
/// Precondition: the state is already initialized.
pub fn with_state<R>(f: impl FnOnce(&HubState) -> R) -> R {
    STATE.with(|cell| f(cell.borrow().as_ref().expect("State not initialized!")))
}

/// A helper method to mutate the state.
///
/// Precondition: the state is already initialized.
pub fn with_state_mut<R>(f: impl FnOnce(&mut HubState) -> R) -> R {
    STATE.with(|cell| f(cell.borrow_mut().as_mut().expect("State not initialized!")))
}

// A helper method to set the state.
//
// Precondition: the state is _not_ initialized.
pub fn set_state(state: HubState) {
    STATE.with(|cell| *cell.borrow_mut() = Some(state));
}

/// get settlement chain from token id
impl HubState {
    pub fn pre_upgrade(&self) {
        // Serialize the state.
        let mut state_bytes = vec![];

        let _ = ciborium::ser::into_writer(self, &mut state_bytes);

        // Write the length of the serialized bytes to memory, followed by the
        // by the bytes themselves.
        let len = state_bytes.len() as u32;
        let mut memory = memory::get_upgrades_memory();
        let mut writer = Writer::new(&mut memory, 0);
        writer
            .write(&len.to_le_bytes())
            .expect("failed to save hub state len");
        writer
            .write(&state_bytes)
            .expect("failed to save hub state");
    }

    pub fn post_upgrade(args: Option<HubArg>) {
        let memory = memory::get_upgrades_memory();
        // Read the length of the state bytes.
        let mut state_len_bytes = [0; 4];
        memory.read(0, &mut state_len_bytes);
        let state_len = u32::from_le_bytes(state_len_bytes) as usize;

        // Read the bytes
        let mut state_bytes = vec![0; state_len];
        memory.read(4, &mut state_bytes);

        // Deserialize and set the state.
        let mut state: HubState =
            ciborium::de::from_reader(&*state_bytes).expect("failed to decode state");

        if let Some(args) = args {
            match args {
                HubArg::Upgrade(upgrade_args) => {
                    if let Some(args) = upgrade_args {
                        if let Some(admin) = args.admin {
                            state.admin = admin;
                        }
                        record_event(&Event::Upgrade(args));
                    }
                }
                HubArg::Init(_) => panic!("expected Option<UpgradeArgs> got InitArgs."),
            };
        }

        // Extract the tickets into a Vec
        let mut tickets: Vec<Ticket> = state
            .cross_ledger
            .iter()
            .map(|(_, v)| v)
            .collect::<Vec<_>>();
        // Sort the tickets by ticket_time
        tickets.sort_by_key(|ticket| ticket.ticket_time);
        //update ticket meric
        for ticket in tickets.into_iter() {
            info!("update ticket metric: {:?} ", ticket);
            with_metrics_mut(|metrics| metrics.update_ticket_metric(ticket));
        }

        set_state(state);
    }

    pub fn upgrade(&mut self, args: UpgradeArgs) {
        if let Some(admin) = args.admin {
            self.admin = admin;
        }
    }

    pub fn settlement_chain(&self, token_id: &TokenId) -> Result<ChainId, Error> {
        self.tokens
            .get(token_id)
            .map(|v| v.issue_chain.to_string())
            .ok_or(Error::NotFoundToken(token_id.to_string()))
    }
    //Determine whether the token is from the issuing chain
    pub fn is_origin(&self, chain_id: &ChainId, token_id: &TokenId) -> Result<bool, Error> {
        self.tokens
            .get(token_id)
            .map(|v| v.issue_chain.eq(chain_id))
            .ok_or(Error::NotFoundChainToken(
                token_id.to_string(),
                chain_id.to_string(),
            ))
    }
    pub fn update_chain(&mut self, chain: ChainMeta) -> Result<(), Error> {
        // save chain
        self.chains
            .insert(chain.chain_id.to_string(), chain.clone());
        // update auth
        self.authorized_caller
            .insert(chain.canister_id.to_string(), chain.chain_id.to_string());
        record_event(&Event::UpdatedChain(chain.clone()));
        // update counterparties
        if let Some(counterparties) = chain.counterparties {
            counterparties.iter().try_for_each(|counterparty| {
                //check and update counterparty of dst chain
                self.update_chain_counterparties(counterparty, &chain.chain_id)
            })?;
        }

        Ok(())
    }

    pub fn update_chain_counterparties(
        &mut self,
        dst_chain_id: &ChainId,
        counterparty: &ChainId,
    ) -> Result<(), Error> {
        self.chains.get(dst_chain_id).map(|mut chain| {
            // excluds the deactive state
            if matches!(chain.chain_state, ChainState::Deactive) {
                info!(
                    "dst chain {} is deactive, donn`t update counterparties for it! ",
                    chain.chain_id.to_string()
                );
            } else {
                if let Some(ref mut counterparties) = chain.counterparties {
                    if !counterparties.contains(counterparty) {
                        counterparties.push(counterparty.to_string());
                    }
                } else {
                    chain.counterparties = Some(vec![counterparty.to_string()])
                }
                //update chain info
                self.chains
                    .insert(chain.chain_id.to_string(), chain.clone());
                record_event(&Event::UpdatedChainCounterparties(chain.clone()));
            }
        });
        Ok(())
    }

    pub fn chain(&self, chain_id: &ChainId) -> Result<ChainMeta, Error> {
        self.chains
            .get(chain_id)
            .ok_or(Error::NotFoundChain(chain_id.to_string()))
    }

    //check the dst chain must exsiting and not deactive!
    pub fn available_chain(&self, chain_id: &ChainId) -> Result<ChainMeta, Error> {
        self.chains
            .get(chain_id)
            .ok_or(Error::NotFoundChain(chain_id.to_string()))
            .map_or_else(
                |e| Err(e),
                |chain| {
                    if matches!(chain.chain_state, ChainState::Deactive) {
                        Err(Error::DeactiveChain(chain_id.to_string()))
                    } else {
                        Ok(chain)
                    }
                },
            )
    }
    //check the dst chain must exsiting and right state!
    pub fn available_state(&self, toggle_state: &ToggleState) -> Result<(), Error> {
        self.chains
            .get(&toggle_state.chain_id)
            .ok_or(Error::NotFoundChain(toggle_state.chain_id.to_string()))
            .map_or_else(
                |e| Err(e),
                |chain| {
                    //If the state and action are consistent, no need to switch
                    if (matches!(chain.chain_state, ChainState::Active)
                        && matches!(toggle_state.action, ToggleAction::Activate))
                        || (matches!(chain.chain_state, ChainState::Deactive)
                            && matches!(toggle_state.action, ToggleAction::Deactivate))
                    {
                        Err(Error::ProposalError(format!(
                            "The chain({}) don`nt need to switch",
                            toggle_state.chain_id
                        )))
                    } else {
                        Ok(())
                    }
                },
            )
    }

    pub fn update_chain_state(&mut self, toggle_state: &ToggleState) -> Result<(), Error> {
        self.chains
            .get(&toggle_state.chain_id)
            .ok_or(Error::NotFoundChain(toggle_state.chain_id.to_string()))
            .map_or_else(
                |e| Err(e),
                |mut chain| {
                    match toggle_state.action {
                        ToggleAction::Activate => {
                            chain.chain_state = ChainState::Active;
                        }
                        ToggleAction::Deactivate => chain.chain_state = ChainState::Deactive,
                    }
                    self.chains
                        .insert(toggle_state.chain_id.to_string(), chain.clone());
                    record_event(&Event::ToggledChainState {
                        chain: chain.clone(),
                        state: toggle_state.clone(),
                    });

                    Ok(())
                },
            )
    }

    pub fn update_token(&mut self, token_meata: TokenMeta) -> Result<(), Error> {
        self.tokens
            .insert(token_meata.token_id.to_string(), token_meata.clone());
        record_event(&Event::AddedToken(token_meata.clone()));

        Ok(())
    }

    pub fn token(&self, token_id: &TokenId) -> Result<TokenMeta, Error> {
        self.tokens.get(token_id).ok_or({
            error!("not found token: (`{}`)", token_id.to_string());
            Error::NotFoundToken(token_id.to_string())
        })
    }

    pub fn update_fee(&mut self, fee: Factor) -> Result<(), Error> {
        match fee {
            Factor::UpdateTargetChainFactor(ref cf) => self
                .chains
                .get(&cf.target_chain_id)
                .ok_or({
                    error!("not found chain: (`{}`)", cf.target_chain_id.to_string());
                    Error::NotFoundChain(cf.target_chain_id.to_string())
                })
                .map_or_else(
                    |e| Err(e),
                    |chain| {
                        if matches!(chain.chain_state, ChainState::Deactive) {
                            error!("The `{}` is deactive", cf.target_chain_id.to_string());
                            Err(Error::DeactiveChain(cf.target_chain_id.to_string()))
                        } else {
                            self.target_chain_factors
                                .insert(cf.target_chain_id.to_string(), cf.target_chain_factor);
                            record_event(&Event::UpdatedFee(fee.clone()));

                            Ok(())
                        }
                    },
                ),
            Factor::UpdateFeeTokenFactor(ref tf) => {
                self.target_chain_factors.iter().for_each(|(chain_id, _)| {
                    let token_key = TokenKey::from(chain_id.to_string(), tf.fee_token.to_string());
                    let fee_factor = ChainTokenFactor {
                        target_chain_id: chain_id.to_string(),
                        fee_token: tf.fee_token.to_string(),
                        fee_token_factor: tf.fee_token_factor,
                    };

                    self.fee_token_factors.insert(token_key, fee_factor);
                    record_event(&Event::UpdatedFee(fee.clone()));
                });
                Ok(())
            }
        }
    }

    pub fn sub_directives(&mut self, chain_id: &ChainId, topics: &[Topic]) -> Result<(), Error> {
<<<<<<< HEAD
        info!(
            "sub_directives for chain: {:?}, with topics: {:?} ",
            chain_id, topics
        );
        topics.iter().for_each(|topic| {
=======
        topics.iter().try_for_each(|topic| {
>>>>>>> 2cc9b9da
            let mut subscribers = self.topic_subscribers.get(topic).unwrap_or_default();
            // check: repeat subscription
            if subscribers.subs.contains(chain_id) {
                Err(Error::RepeatSubscription(topic.to_string()))
            } else {
                subscribers.subs.insert(chain_id.to_string());

                //update subscribers
                self.topic_subscribers
                    .insert(topic.clone(), subscribers.clone());
                record_event(&Event::SubDirectives {
                    topic: topic.clone(),
                    subs: subscribers.clone(),
                });
                Ok(())
            }
        })?;

        // repub the subscribed topics from history for new subscriber
        self.repub_2_subscriber(chain_id, &Some(topics.to_vec()))?;
        Ok(())
    }

    pub fn unsub_directives(&mut self, chain_id: &ChainId, topics: &[Topic]) -> Result<(), Error> {
        topics.iter().for_each(|topic| {
            if let Some(mut subscribers) = self.topic_subscribers.get(topic) {
                if subscribers.subs.remove(chain_id) {
                    self.topic_subscribers.insert(topic.clone(), subscribers);
                    record_event(&Event::UnSubDirectives {
                        topic: topic.clone(),
                        sub: chain_id.to_string(),
                    })
                }
            }
        });
        // delete diretives for unsubscriber
        self.delete_directives(chain_id, topics)?;
        Ok(())
    }

    pub fn query_subscribers(
        &self,
        dst_topic: Option<Topic>,
    ) -> Result<Vec<(Topic, Subscribers)>, Error> {
        let ret = self
            .topic_subscribers
            .iter()
            .filter(|(topic, _)| {
                dst_topic
                    .as_ref()
                    .map_or(true, |dst_topic| topic == dst_topic)
            })
            .collect::<Vec<_>>();
        Ok(ret)
    }

    /// Broadcast to the subscribers if `target_subs` is none,
    /// otherwise multicast to target_subs.
    pub fn pub_directive(
        &mut self,
        target_subs: Option<Vec<ChainId>>,
        dire: &Directive,
    ) -> Result<(), Error> {
        // save directive
        self.save_directive(dire)?;
        //publish directive to subscribers
        self.pub_2_subscribers(target_subs, dire.clone())
    }

    pub fn save_directive(&mut self, dire: &Directive) -> Result<(), Error> {
        self.directives.insert(dire.hash(), dire.clone());
        record_event(&&Event::SavedDirective(dire.clone()));

        Ok(())
    }

    pub fn pub_2_subscribers(
        &mut self,
        target_subs: Option<Vec<ChainId>>,
        dire: Directive,
    ) -> Result<(), Error> {
        let topic_subs = self
            .topic_subscribers
            .get(&dire.to_topic())
            .unwrap_or_default()
            .subs;

        let subs = if let Some(target_subs) = target_subs {
            let mut subs = BTreeSet::new();
            target_subs
                .iter()
                .filter(|sub| topic_subs.contains(*sub))
                .for_each(|sub| {
                    subs.insert(sub.clone());
                });
            subs
        } else {
            topic_subs
        };

        subs.iter().for_each(|sub| {
            if !self
                .dire_queue
                .iter()
                .any(|(seq_key, directive)| seq_key.chain_id.eq(sub) && directive == dire)
            {
                let latest_dire_seq = self
                    .directive_seq
                    .entry(sub.to_string())
                    .and_modify(|seq| *seq += 1)
                    .or_insert(0);

                let seq_key = SeqKey::from(sub.to_string(), *latest_dire_seq);
                //TODO: match! and exclude diretive for  target chain self
                self.dire_queue.insert(seq_key.clone(), dire.clone());
                info!("pub_2_targets:{:?}, directive:{:?}", sub.to_string(), dire);
                record_event(&Event::PubedDirective {
                    seq_key,
                    dire: dire.clone(),
                });
            }
        });
        Ok(())
    }

    pub fn pull_directives(
        &self,
        chain_id: ChainId,
        topic: Option<Topic>,
        offset: usize,
        limit: usize,
    ) -> Result<Vec<(Seq, Directive)>, Error> {
        Ok(self
            .dire_queue
            .iter()
            .filter(|(seq_key, _)| seq_key.chain_id.eq(&chain_id))
            .filter(|(_, dire)| topic.clone().map_or(true, |t| dire.to_topic() == t))
            .skip(offset)
            .take(limit)
            .map(|(seq_key, dire)| (seq_key.seq, dire.clone()))
            .collect::<Vec<_>>())
    }

    pub fn add_token_position(&mut self, position: TokenKey, amount: u128) -> Result<(), Error> {
        let amount = if let Some(total_amount) = self.token_position.get(&position).as_mut() {
            *total_amount += amount;
            *total_amount
        } else {
            amount
        };
        self.token_position.insert(position.clone(), amount);
        record_event(&Event::AddedTokenPosition { position, amount });

        Ok(())
    }

    pub fn update_token_position(
        &mut self,
        position: TokenKey,
        f: impl FnOnce(&mut u128) -> Result<u128, Error>,
    ) -> Result<(), Error> {
        self.token_position
            .get(&position)
            .as_mut()
            .ok_or({
                error!(
                    "Not found this token(`{0}`) on chain(`{1}`) ",
                    position.token_id.to_string(),
                    position.chain_id.to_string(),
                );
                Error::NotFoundChainToken(
                    position.token_id.to_string(),
                    position.chain_id.to_string(),
                )
            })
            .map_or_else(
                |e| Err(e),
                |total_amount| {
                    let total_amount = f(total_amount)?;
                    self.token_position.insert(position.clone(), total_amount);
                    record_event(&Event::UpdatedTokenPosition {
                        position,
                        amount: total_amount,
                    });
                    Ok(())
                },
            )
    }

    // check the ticket availability
    pub fn check_and_update(&mut self, ticket: &Ticket) -> Result<(), Error> {
        // check ticket id repetitive
        if self.cross_ledger.contains_key(&ticket.ticket_id) {
            error!(
                "The ticket id (`{}`) already exists!`",
                ticket.ticket_id.to_string()
            );
            return Err(Error::AlreadyExistingTicketId(ticket.ticket_id.to_string()));
        }
        // check chain and state
        self.available_chain(&ticket.src_chain)?;
        self.available_chain(&ticket.dst_chain)?;

        //parse ticket token amount to unsigned bigint
        let ticket_amount: u128 = ticket.amount.parse().map_err(|e: ParseIntError| {
            error!(
                "The ticket amount(`{}`) parse error: `{}`",
                ticket.amount.to_string(),
                e.to_string()
            );
            Error::TicketAmountParseError(ticket.amount.to_string(), e.to_string())
        })?;

        // check token on chain availability
        match ticket.action {
            TxAction::Transfer => {
                // ticket from issue chain
                if self.is_origin(&ticket.src_chain, &ticket.token)? {
                    info!(
                        "ticket token({}) from issue chain({}).",
                        ticket.token, ticket.src_chain,
                    );

                    // just update token amount on dst chain
                    self.add_token_position(
                        TokenKey::from(ticket.dst_chain.to_string(), ticket.token.to_string()),
                        ticket_amount,
                    )?;

                // not from issue chain
                } else {
                    info!(
                        "ticket token({}) from a not issue chain({}).",
                        ticket.token, ticket.src_chain,
                    );

                    // update token amount on src chain
                    self.update_token_position(
                        TokenKey::from(ticket.src_chain.to_string(), ticket.token.to_string()),
                        |total_amount| {
                            // check src chain token balance
                            if *total_amount < ticket_amount {
                                error!(
                                    "Insufficient token (`{}`) on chain (`{}`) !)",
                                    ticket.token.to_string(),
                                    ticket.src_chain.to_string(),
                                );
                                return Err::<u128, Error>(Error::NotSufficientTokens(
                                    ticket.token.to_string(),
                                    ticket.src_chain.to_string(),
                                ));
                            }
                            *total_amount -= ticket_amount;
                            Ok(*total_amount)
                        },
                    )?;
                    // update token amount on dst chain
                    self.add_token_position(
                        TokenKey::from(ticket.dst_chain.to_string(), ticket.token.to_string()),
                        ticket_amount,
                    )?;
                }
            }

            TxAction::Redeem => {
                // update token amount on src chain
                self.update_token_position(
                    TokenKey::from(ticket.src_chain.to_string(), ticket.token.to_string()),
                    |total_amount| {
                        // check src chain token balance
                        if *total_amount < ticket_amount {
                            error!(
                                "Insufficient token (`{}`) on chain (`{}`) !)",
                                ticket.token.to_string(),
                                ticket.src_chain.to_string(),
                            );
                            return Err::<u128, Error>(Error::NotSufficientTokens(
                                ticket.token.to_string(),
                                ticket.src_chain.to_string(),
                            ));
                        }
                        *total_amount -= ticket_amount;
                        Ok(*total_amount)
                    },
                )?;

                //  if the dst chain is not issue chain,then update token amount on dst chain
                if !self.is_origin(&ticket.dst_chain, &ticket.token)? {
                    self.update_token_position(
                        TokenKey::from(ticket.dst_chain.to_string(), ticket.token.to_string()),
                        |total_amount| {
                            *total_amount += ticket_amount;
                            Ok(*total_amount)
                        },
                    )?;
                }
            }
        }

        Ok(())
    }

    pub fn push_ticket(&mut self, ticket: Ticket) -> Result<(), Error> {
        // get latest ticket seq
        let latest_ticket_seq = self
            .ticket_seq
            .entry(ticket.dst_chain.to_string())
            .and_modify(|seq| *seq += 1)
            .or_insert(0);

        // add new ticket
        let seq_key = SeqKey::from(ticket.dst_chain.to_string(), *latest_ticket_seq);
        self.ticket_queue.insert(seq_key.clone(), ticket.clone());
        //save ticket
        self.cross_ledger
            .insert(ticket.ticket_id.to_string(), ticket.clone());
        //update ticket metrice
        with_metrics_mut(|metrics| metrics.update_ticket_metric(ticket.clone()));
        record_event(&Event::ReceivedTicket {
            seq_key,
            ticket: ticket.clone(),
        });
        Ok(())
    }

    pub fn resubmit_ticket(&mut self, ticket: Ticket) -> Result<(), Error> {
        let now = ic_cdk::api::time();
        if now - self.last_resubmit_ticket_time < 6 * HOUR {
            error!("The resumit ticket sent too often");
            return Err(Error::ResubmitTicketSentTooOften);
        }
        match self.cross_ledger.get(&ticket.ticket_id) {
            Some(old_ticket) => {
                if ticket != old_ticket {
                    error!("The resubmit ticket must same as the old ticket!");
                    return Err(Error::ResubmitTicketMustSame);
                }
                let ticket_id = format!("{}_{}", ticket.ticket_id, now);
                let new_ticket = Ticket {
                    ticket_id: ticket_id.clone(),
                    ticket_type: TicketType::Resubmit,
                    ticket_time: now,
                    src_chain: ticket.src_chain,
                    dst_chain: ticket.dst_chain,
                    action: ticket.action,
                    token: ticket.token,
                    amount: ticket.amount,
                    sender: ticket.sender,
                    receiver: ticket.receiver,
                    memo: ticket.memo,
                };
                self.push_ticket(new_ticket)?;
                self.last_resubmit_ticket_time = now;

                record_event(&Event::ResubmitTicket {
                    ticket_id,
                    timestamp: now,
                });
                Ok(())
            }
            None => {
                error!("The resubmit ticket id must exist!");
                Err(Error::ResubmitTicketIdMustExist)},
        }
    }

    pub fn pull_tickets(
        &self,
        chain_id: &ChainId,
        offset: usize,
        limit: usize,
    ) -> Result<Vec<(Seq, Ticket)>, Error> {
        info!("pull_tickets: {:?},{offset},{limit}", chain_id);
        let tickets = self
            .ticket_queue
            .iter()
            .filter(|(seq_key, _)| seq_key.chain_id.eq(chain_id))
            .skip(offset)
            .take(limit)
            .map(|(tk, ticket)| (tk.seq, ticket.clone()))
            .collect();
        Ok(tickets)
    }

    pub fn repub_2_subscriber(
        &mut self,
        chain_id: &ChainId,
        topics: &Option<Vec<Topic>>,
    ) -> Result<(), Error> {
        // find the directives that need to repub
        let target_dires = if let Some(topics) = topics {
            let mut dires = Vec::new();
            topics.iter().for_each(|topic| {
                let mut found_dires = self
                    .directives
                    .iter()
                    .filter(|(_, d)| d.to_topic() == *topic)
                    .map(|(_, d)| d)
                    .collect::<Vec<_>>();
                dires.append(&mut found_dires);
            });
            dires
        } else {
            self.directives
                .iter()
                .map(|(_, d)| d)
                .collect::<Vec<Directive>>()
        };

        target_dires.into_iter().for_each(|d| {
            info!(
                "republish directives({:?}) for subscriber: {}",
                d,
                chain_id.to_string()
            );
            let _ = self.pub_2_subscribers(Some(vec![chain_id.clone()]), d);
        });

        Ok(())
    }

    pub fn delete_directives(&mut self, chain_id: &ChainId, topics: &[Topic]) -> Result<(), Error> {
        info!(
            "delete directives with topic ({:?}) for subscriber: {}",
            topics,
            chain_id.to_string()
        );
        for (seq_key, dir) in self
            .dire_queue
            .iter()
            .filter(|(seq_key, _)| seq_key.chain_id.eq(chain_id))
            .map(|(seq_key, dire)| (seq_key, dire))
            .collect::<Vec<_>>()
        {
            let topics = BTreeSet::from_iter(topics.iter());
            if topics.contains(&dir.to_topic()) {
                self.dire_queue.remove(&seq_key);
                record_event(&Event::DeletedDirective(seq_key.clone()));
            }
        }
        Ok(())
    }

    pub fn get_chains_by_counterparty(&self, counterparty: ChainId) -> Vec<ChainId> {
        self.chains
            .iter()
            .filter(|(_, c)| {
                c.counterparties.clone().map_or(false, |counterparties| {
                    counterparties.iter().any(|c| counterparty.eq(c))
                })
            })
            .map(|(chain_id, _)| chain_id)
            .collect()
    }

    pub fn get_chains_by_fee_token(&self, fee_token: TokenId) -> Vec<ChainId> {
        self.chains
            .iter()
            .filter(|(_, c)| c.fee_token.clone().map_or(false, |t| t == fee_token))
            .map(|(chain_id, _)| chain_id)
            .collect()
    }
}<|MERGE_RESOLUTION|>--- conflicted
+++ resolved
@@ -360,15 +360,7 @@
     }
 
     pub fn sub_directives(&mut self, chain_id: &ChainId, topics: &[Topic]) -> Result<(), Error> {
-<<<<<<< HEAD
-        info!(
-            "sub_directives for chain: {:?}, with topics: {:?} ",
-            chain_id, topics
-        );
-        topics.iter().for_each(|topic| {
-=======
         topics.iter().try_for_each(|topic| {
->>>>>>> 2cc9b9da
             let mut subscribers = self.topic_subscribers.get(topic).unwrap_or_default();
             // check: repeat subscription
             if subscribers.subs.contains(chain_id) {
