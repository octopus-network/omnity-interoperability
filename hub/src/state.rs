use crate::auth::Permission;
use crate::event::{record_event, Event};
use crate::lifecycle::init::{HubArg, InitArgs};
use crate::lifecycle::upgrade::UpgradeArgs;
use crate::memory::{self, Memory};
use crate::metrics::with_metrics_mut;
<<<<<<< HEAD
use crate::migration::{migrate, PreHubState};
=======
use crate::self_help::AddRunesTokenReq;
>>>>>>> 850918ec
use crate::types::{Amount, ChainMeta, ChainTokenFactor, Subscribers, TokenKey, TokenMeta};
use candid::Principal;
use ic_stable_structures::writer::Writer;
use ic_stable_structures::{Memory as _, StableBTreeMap};
use log::{debug, error};
use omnity_types::{
    ChainId, ChainState, Directive, Error, Factor, Seq, SeqKey, Ticket, TicketId, TicketType,
    ToggleAction, ToggleState, TokenId, Topic, TxAction,
};
use serde::{Deserialize, Serialize};
use std::cell::RefCell;
use std::collections::{BTreeMap, BTreeSet, HashMap};
use std::num::ParseIntError;
const HOUR: u64 = 3_600_000_000_000;

thread_local! {
    static STATE: RefCell<Option<HubState>> = RefCell::default();
}

#[derive(Deserialize, Serialize)]
pub struct HubState {
    #[serde(skip, default = "memory::init_chain")]
    pub chains: StableBTreeMap<ChainId, ChainMeta, Memory>,
    #[serde(skip, default = "memory::init_token")]
    pub tokens: StableBTreeMap<TokenId, TokenMeta, Memory>,
    #[serde(skip, default = "memory::init_chain_factor")]
    pub target_chain_factors: StableBTreeMap<ChainId, u128, Memory>,
    #[serde(skip, default = "memory::init_token_factor")]
    pub fee_token_factors: StableBTreeMap<TokenKey, ChainTokenFactor, Memory>,
    #[serde(skip, default = "memory::init_directive")]
    pub directives: StableBTreeMap<String, Directive, Memory>,
    #[serde(skip, default = "memory::init_dire_queue")]
    pub dire_queue: StableBTreeMap<SeqKey, Directive, Memory>,
    #[serde(skip, default = "memory::init_subs")]
    pub topic_subscribers: StableBTreeMap<Topic, Subscribers, Memory>,
    #[serde(skip, default = "memory::init_ticket_queue")]
    pub ticket_queue: StableBTreeMap<SeqKey, Ticket, Memory>,
    #[serde(skip, default = "memory::init_token_position")]
    pub token_position: StableBTreeMap<TokenKey, Amount, Memory>,
    #[serde(skip, default = "memory::init_ledger")]
    pub cross_ledger: StableBTreeMap<TicketId, Ticket, Memory>,

    pub directive_seq: HashMap<String, Seq>,
    pub ticket_seq: HashMap<String, Seq>,
    pub admin: Principal,
    pub caller_chain_map: HashMap<String, ChainId>,
    pub caller_perms: HashMap<String, Permission>,
    pub last_resubmit_ticket_time: u64,

<<<<<<< HEAD
    //test
    pub dire_map: BTreeMap<SeqKey, Directive>,
    pub ticket_map: BTreeMap<SeqKey, String>,
=======
    #[serde(skip_deserializing)]
    pub add_runes_token_requests: BTreeMap<String, AddRunesTokenReq>,
    #[serde(skip_deserializing)]
    pub runes_oracles: BTreeSet<Principal>,
>>>>>>> 850918ec
}

impl From<InitArgs> for HubState {
    fn from(args: InitArgs) -> Self {
        Self {
            chains: StableBTreeMap::init(memory::get_chain_memory()),
            tokens: StableBTreeMap::init(memory::get_token_memory()),
            target_chain_factors: StableBTreeMap::init(memory::get_chain_factor_memory()),
            fee_token_factors: StableBTreeMap::init(memory::get_token_factor_memory()),
            token_position: StableBTreeMap::init(memory::get_token_position_memory()),
            cross_ledger: StableBTreeMap::init(memory::get_ledger_memory()),
            directives: StableBTreeMap::init(memory::get_directive_memory()),
            dire_queue: StableBTreeMap::init(memory::get_dire_queue_memory()),
            topic_subscribers: StableBTreeMap::init(memory::get_subs_memory()),
            ticket_queue: StableBTreeMap::init(memory::get_ticket_queue_memory()),
            directive_seq: HashMap::default(),
            ticket_seq: HashMap::default(),
            admin: args.admin,
            caller_chain_map: HashMap::default(),
            caller_perms: HashMap::from([(args.admin.to_string(), Permission::Update)]),
            last_resubmit_ticket_time: 0,
<<<<<<< HEAD

            dire_map: BTreeMap::default(),
            ticket_map: BTreeMap::default(),
=======
            add_runes_token_requests: Default::default(),
            runes_oracles: Default::default(),
>>>>>>> 850918ec
        }
    }
}

/// A helper method to read the state.
///
/// Precondition: the state is already initialized.
pub fn with_state<R>(f: impl FnOnce(&HubState) -> R) -> R {
    STATE.with(|cell| f(cell.borrow().as_ref().expect("State not initialized!")))
}

/// A helper method to mutate the state.
///
/// Precondition: the state is already initialized.
pub fn with_state_mut<R>(f: impl FnOnce(&mut HubState) -> R) -> R {
    STATE.with(|cell| f(cell.borrow_mut().as_mut().expect("State not initialized!")))
}

// A helper method to set the state.
//
// Precondition: the state is _not_ initialized.
pub fn set_state(state: HubState) {
    STATE.with(|cell| *cell.borrow_mut() = Some(state));
}

/// get settlement chain from token id
impl HubState {
    pub fn pre_upgrade(&self) {
        // Serialize the state.
        let mut state_bytes = vec![];

        let _ = ciborium::ser::into_writer(self, &mut state_bytes);

        // Write the length of the serialized bytes to memory, followed by the
        // by the bytes themselves.
        let len = state_bytes.len() as u32;
        let mut memory = memory::get_upgrades_memory();
        let mut writer = Writer::new(&mut memory, 0);
        writer
            .write(&len.to_le_bytes())
            .expect("failed to save hub state len");
        writer
            .write(&state_bytes)
            .expect("failed to save hub state");
    }

    pub fn post_upgrade(args: Option<HubArg>) {
        let memory = memory::get_upgrades_memory();
        // Read the length of the state bytes.
        let mut state_len_bytes = [0; 4];
        memory.read(0, &mut state_len_bytes);
        let state_len = u32::from_le_bytes(state_len_bytes) as usize;

        // Read the bytes
        let mut state_bytes = vec![0; state_len];
        memory.read(4, &mut state_bytes);

        // Deserialize pre state
        let pre_state: PreHubState =
            ciborium::de::from_reader(&*state_bytes).expect("failed to decode state");
        //migration auth
        let mut state = migrate(pre_state);

        if let Some(args) = args {
            match args {
                HubArg::Upgrade(upgrade_args) => {
                    if let Some(args) = upgrade_args {
                        if let Some(admin) = args.admin {
                            state.admin = admin;
                        }
                        record_event(&Event::Upgrade(args));
                    }
                }
                HubArg::Init(_) => panic!("expected Option<UpgradeArgs> got InitArgs."),
            };
        }

        set_state(state);
    }

    pub fn upgrade(&mut self, args: UpgradeArgs) {
        if let Some(admin) = args.admin {
            self.caller_perms
                .insert(admin.to_string(), Permission::Update);
            self.admin = admin;
        }
    }

    pub fn settlement_chain(&self, token_id: &TokenId) -> Result<ChainId, Error> {
        self.tokens
            .get(token_id)
            .map(|v| v.issue_chain.to_string())
            .ok_or(Error::NotFoundToken(token_id.to_string()))
    }
    //Determine whether the token is from the issuing chain
    pub fn is_origin(&self, chain_id: &ChainId, token_id: &TokenId) -> Result<bool, Error> {
        self.tokens
            .get(token_id)
            .map(|v| v.issue_chain.eq(chain_id))
            .ok_or(Error::NotFoundChainToken(
                token_id.to_string(),
                chain_id.to_string(),
            ))
    }

    pub fn issue_chain(&self, token_id: &TokenId) -> Result<String, Error> {
        self.tokens
            .get(token_id)
            .map(|v| v.issue_chain)
            .ok_or(Error::NotFoundToken(token_id.to_string()))
    }

    pub fn update_chain(&mut self, chain: ChainMeta) -> Result<(), Error> {
        // save chain
        self.chains
            .insert(chain.chain_id.to_string(), chain.clone());
        // update auth
        self.caller_perms
            .insert(chain.canister_id.to_string(), Permission::Update);
        self.caller_chain_map
            .insert(chain.canister_id.to_string(), chain.chain_id.to_string());

        record_event(&Event::UpdatedChain(chain.clone()));
        // update counterparties
        if let Some(counterparties) = chain.counterparties {
            counterparties.iter().try_for_each(|counterparty| {
                //check and update counterparty of dst chain
                self.update_chain_counterparties(counterparty, &chain.chain_id)
            })?;
        }

        Ok(())
    }

    pub fn update_chain_counterparties(
        &mut self,
        dst_chain_id: &ChainId,
        counterparty: &ChainId,
    ) -> Result<(), Error> {
        self.chains.get(dst_chain_id).map(|mut chain| {
            // excluds the deactive state
            if matches!(chain.chain_state, ChainState::Deactive) {
                debug!(
                    "dst chain {} is deactive, donn`t update counterparties for it! ",
                    chain.chain_id.to_string()
                );
            } else {
                if let Some(ref mut counterparties) = chain.counterparties {
                    if !counterparties.contains(counterparty) {
                        counterparties.push(counterparty.to_string());
                    }
                } else {
                    chain.counterparties = Some(vec![counterparty.to_string()])
                }
                //update chain info
                self.chains
                    .insert(chain.chain_id.to_string(), chain.clone());
                record_event(&Event::UpdatedChainCounterparties(chain.clone()));
            }
        });
        Ok(())
    }

    pub fn chain(&self, chain_id: &ChainId) -> Result<ChainMeta, Error> {
        self.chains
            .get(chain_id)
            .ok_or(Error::NotFoundChain(chain_id.to_string()))
    }

    //check the dst chain must exsiting and not deactive!
    pub fn available_chain(&self, chain_id: &ChainId) -> Result<ChainMeta, Error> {
        self.chains
            .get(chain_id)
            .ok_or(Error::NotFoundChain(chain_id.to_string()))
            .map_or_else(
                |e| Err(e),
                |chain| {
                    if matches!(chain.chain_state, ChainState::Deactive) {
                        Err(Error::DeactiveChain(chain_id.to_string()))
                    } else {
                        Ok(chain)
                    }
                },
            )
    }
    //check the dst chain must exsiting and right state!
    pub fn available_state(&self, toggle_state: &ToggleState) -> Result<(), Error> {
        self.chains
            .get(&toggle_state.chain_id)
            .ok_or(Error::NotFoundChain(toggle_state.chain_id.to_string()))
            .map_or_else(
                |e| Err(e),
                |chain| {
                    //If the state and action are consistent, no need to switch
                    if (matches!(chain.chain_state, ChainState::Active)
                        && matches!(toggle_state.action, ToggleAction::Activate))
                        || (matches!(chain.chain_state, ChainState::Deactive)
                            && matches!(toggle_state.action, ToggleAction::Deactivate))
                    {
                        Err(Error::ProposalError(format!(
                            "The chain({}) don`nt need to switch",
                            toggle_state.chain_id
                        )))
                    } else {
                        Ok(())
                    }
                },
            )
    }

    pub fn update_chain_state(&mut self, toggle_state: &ToggleState) -> Result<(), Error> {
        self.chains
            .get(&toggle_state.chain_id)
            .ok_or(Error::NotFoundChain(toggle_state.chain_id.to_string()))
            .map_or_else(
                |e| Err(e),
                |mut chain| {
                    match toggle_state.action {
                        ToggleAction::Activate => {
                            chain.chain_state = ChainState::Active;
                        }
                        ToggleAction::Deactivate => chain.chain_state = ChainState::Deactive,
                    }
                    self.chains
                        .insert(toggle_state.chain_id.to_string(), chain.clone());
                    record_event(&Event::ToggledChainState {
                        chain: chain.clone(),
                        state: toggle_state.clone(),
                    });

                    Ok(())
                },
            )
    }

    pub fn update_token(&mut self, token_meata: TokenMeta) -> Result<(), Error> {
        self.tokens
            .insert(token_meata.token_id.to_string(), token_meata.clone());
        record_event(&Event::AddedToken(token_meata.clone()));

        Ok(())
    }

    pub fn token(&self, token_id: &TokenId) -> Result<TokenMeta, Error> {
        self.tokens
            .get(token_id)
            .ok_or(Error::NotFoundToken(token_id.to_string()))
    }

    pub fn update_fee(&mut self, fee: Factor) -> Result<(), Error> {
        match fee {
            Factor::UpdateTargetChainFactor(ref cf) => self
                .chains
                .get(&cf.target_chain_id)
                .ok_or(Error::NotFoundChain(cf.target_chain_id.to_string()))
                .map_or_else(
                    |e| Err(e),
                    |chain| {
                        if matches!(chain.chain_state, ChainState::Deactive) {
                            error!("The `{}` is deactive", cf.target_chain_id.to_string());
                            Err(Error::DeactiveChain(cf.target_chain_id.to_string()))
                        } else {
                            self.target_chain_factors
                                .insert(cf.target_chain_id.to_string(), cf.target_chain_factor);
                            record_event(&Event::UpdatedFee(fee.clone()));

                            Ok(())
                        }
                    },
                ),
            Factor::UpdateFeeTokenFactor(ref tf) => {
                self.target_chain_factors.iter().for_each(|(chain_id, _)| {
                    let token_key = TokenKey::from(chain_id.to_string(), tf.fee_token.to_string());
                    let fee_factor = ChainTokenFactor {
                        target_chain_id: chain_id.to_string(),
                        fee_token: tf.fee_token.to_string(),
                        fee_token_factor: tf.fee_token_factor,
                    };

                    self.fee_token_factors.insert(token_key, fee_factor);
                    record_event(&Event::UpdatedFee(fee.clone()));
                });
                Ok(())
            }
        }
    }

    pub fn sub_directives(&mut self, chain_id: &ChainId, topics: &[Topic]) -> Result<(), Error> {
        topics.iter().try_for_each(|topic| {
            let mut subscribers = self.topic_subscribers.get(topic).unwrap_or_default();
            // check: repeat subscription
            if subscribers.subs.contains(chain_id) {
                Err(Error::RepeatSubscription(topic.to_string()))
            } else {
                subscribers.subs.insert(chain_id.to_string());

                //update subscribers
                self.topic_subscribers
                    .insert(topic.clone(), subscribers.clone());
                record_event(&Event::SubDirectives {
                    topic: topic.clone(),
                    subs: subscribers.clone(),
                });
                Ok(())
            }
        })?;

        Ok(())
    }

    pub fn unsub_directives(&mut self, chain_id: &ChainId, topics: &[Topic]) -> Result<(), Error> {
        topics.iter().for_each(|topic| {
            if let Some(mut subscribers) = self.topic_subscribers.get(topic) {
                if subscribers.subs.remove(chain_id) {
                    self.topic_subscribers.insert(topic.clone(), subscribers);
                    record_event(&Event::UnSubDirectives {
                        topic: topic.clone(),
                        sub: chain_id.to_string(),
                    })
                }
            }
        });

        Ok(())
    }

    pub fn query_subscribers(
        &self,
        dst_topic: Option<Topic>,
    ) -> Result<Vec<(Topic, Subscribers)>, Error> {
        let ret = self
            .topic_subscribers
            .iter()
            .filter(|(topic, _)| {
                dst_topic
                    .as_ref()
                    .map_or(true, |dst_topic| topic == dst_topic)
            })
            .collect::<Vec<_>>();
        Ok(ret)
    }

    /// Broadcast to the subscribers if `target_subs` is none,
    /// otherwise multicast to target_subs.
    pub fn pub_directive(
        &mut self,
        target_subs: Option<Vec<ChainId>>,
        dire: &Directive,
    ) -> Result<(), Error> {
        // save directive
        self.save_directive(dire)?;
        //publish directive to subscribers
        self.pub_2_subscribers(target_subs, dire.clone())
    }

    pub fn save_directive(&mut self, dire: &Directive) -> Result<(), Error> {
        self.directives.insert(dire.hash(), dire.clone());
        record_event(&&Event::SavedDirective(dire.clone()));

        Ok(())
    }

    pub fn pub_2_subscribers(
        &mut self,
        target_subs: Option<Vec<ChainId>>,
        dire: Directive,
    ) -> Result<(), Error> {
        let topic_subs = self
            .topic_subscribers
            .get(&dire.to_topic())
            .unwrap_or_default()
            .subs;

        let subs = if let Some(target_subs) = target_subs {
            let mut subs = BTreeSet::new();
            target_subs
                .iter()
                .filter(|sub| topic_subs.contains(*sub))
                .for_each(|sub| {
                    subs.insert(sub.clone());
                });
            subs
        } else {
            topic_subs
        };

        subs.iter().for_each(|sub| {
            if !self
                .dire_map
                .iter()
                .any(|(seq_key, directive)| seq_key.chain_id.eq(sub) && *directive == dire)
            {
                let latest_dire_seq = self
                    .directive_seq
                    .entry(sub.to_string())
                    .and_modify(|seq| *seq += 1)
                    .or_insert(0);

                let seq_key = SeqKey::from(sub.to_string(), *latest_dire_seq);
                //TODO: match! and exclude diretive for  target chain self
                self.dire_map.insert(seq_key.to_owned(), dire.to_owned());
                debug!("pub_2_targets:{:?}, directive:{:?}", sub.to_string(), dire);
                record_event(&Event::PubedDirective {
                    seq_key,
                    dire: dire.to_owned(),
                });
            }
        });

        Ok(())
    }

    pub fn pull_directives(
        &self,
        chain_id: ChainId,
        topic: Option<Topic>,
        offset: usize,
        limit: usize,
    ) -> Result<Vec<(Seq, Directive)>, Error> {
        match topic {
            Some(topic) => Ok(self
                .dire_map
                .iter()
                .filter(|(seq_key, _)| seq_key.chain_id.eq(&chain_id))
                .filter(|(_, dire)| dire.to_topic() == topic)
                .skip(offset)
                .take(limit)
                .map(|(seq_key, dire)| (seq_key.seq, dire.to_owned()))
                .collect::<Vec<_>>()),
            None => Ok(self
                .dire_map
                .iter()
                .filter(|(seq_key, _)| seq_key.chain_id.eq(&chain_id))
                .skip(offset)
                .take(limit)
                .map(|(seq_key, dire)| (seq_key.seq, dire.to_owned()))
                .collect::<Vec<_>>()),
        }
    }

    pub fn add_token_position(&mut self, position: TokenKey, amount: u128) -> Result<(), Error> {
        let amount = if let Some(total_amount) = self.token_position.get(&position).as_mut() {
            *total_amount += amount;
            *total_amount
        } else {
            amount
        };
        self.token_position.insert(position.clone(), amount);
        record_event(&Event::AddedTokenPosition { position, amount });

        Ok(())
    }

    pub fn update_token_position(
        &mut self,
        position: TokenKey,
        f: impl FnOnce(&mut u128) -> Result<u128, Error>,
    ) -> Result<(), Error> {
        self.token_position
            .get(&position)
            .as_mut()
            .ok_or({
                Error::NotFoundChainToken(
                    position.token_id.to_string(),
                    position.chain_id.to_string(),
                )
            })
            .map_or_else(
                |e| Err(e),
                |total_amount| {
                    let total_amount = f(total_amount)?;
                    self.token_position.insert(position.clone(), total_amount);
                    record_event(&Event::UpdatedTokenPosition {
                        position,
                        amount: total_amount,
                    });
                    Ok(())
                },
            )
    }

    // check the ticket availability
    pub fn check_and_update(&mut self, ticket: &Ticket) -> Result<(), Error> {
        // check ticket id repetitive
        if self.cross_ledger.contains_key(&ticket.ticket_id) {
            error!(
                "The ticket id (`{}`) already exists!`",
                ticket.ticket_id.to_string()
            );
            return Err(Error::AlreadyExistingTicketId(ticket.ticket_id.to_string()));
        }

        // check chain and state
        self.available_chain(&ticket.src_chain)?;
        self.available_chain(&ticket.dst_chain)?;

        //parse ticket token amount to unsigned bigint
        let ticket_amount: u128 = ticket.amount.parse().map_err(|e: ParseIntError| {
            error!(
                "The ticket amount(`{}`) parse error: `{}`",
                ticket.amount.to_string(),
                e.to_string()
            );
            Error::TicketAmountParseError(ticket.amount.to_string(), e.to_string())
        })?;

        // check token on chain availability
        match ticket.action {
            TxAction::Transfer => {
                // ticket from issue chain
                if self.is_origin(&ticket.src_chain, &ticket.token)? {
                    debug!(
                        "ticket token({}) from issue chain({}).",
                        ticket.token, ticket.src_chain,
                    );

                    // just update token amount on dst chain
                    self.add_token_position(
                        TokenKey::from(ticket.dst_chain.to_string(), ticket.token.to_string()),
                        ticket_amount,
                    )?;

                // not from issue chain
                } else {
                    debug!(
                        "ticket token({}) from a not issue chain({}).",
                        ticket.token, ticket.src_chain,
                    );

                    // esure dst chain != token`s issue chain
                    if self.is_origin(&ticket.dst_chain, &ticket.token)? {
                        error!(
                            "For a transfer ticket, the dst chain cannot be the token`s issue chain",
                        );
                        return Err(Error::CustomError("For a transfer ticket, the dst chain cannot be the token`s issue chain".to_string()));
                    }

                    // update token amount on src chain
                    self.update_token_position(
                        TokenKey::from(ticket.src_chain.to_string(), ticket.token.to_string()),
                        |total_amount| {
                            // check src chain token balance
                            if *total_amount < ticket_amount {
                                error!(
                                    "Insufficient token (`{}`) on chain (`{}`) !)",
                                    ticket.token.to_string(),
                                    ticket.src_chain.to_string(),
                                );
                                return Err::<u128, Error>(Error::NotSufficientTokens(
                                    ticket.token.to_string(),
                                    ticket.src_chain.to_string(),
                                ));
                            }
                            *total_amount -= ticket_amount;
                            Ok(*total_amount)
                        },
                    )?;
                    // update token amount on dst chain
                    self.add_token_position(
                        TokenKey::from(ticket.dst_chain.to_string(), ticket.token.to_string()),
                        ticket_amount,
                    )?;
                }
            }

            TxAction::Redeem | TxAction::Burn => {
                // update token amount on src chain
                self.update_token_position(
                    TokenKey::from(ticket.src_chain.to_string(), ticket.token.to_string()),
                    |total_amount| {
                        // check src chain token balance
                        if *total_amount < ticket_amount {
                            error!(
                                "Insufficient token (`{}`) on chain (`{}`) !)",
                                ticket.token.to_string(),
                                ticket.src_chain.to_string(),
                            );
                            return Err::<u128, Error>(Error::NotSufficientTokens(
                                ticket.token.to_string(),
                                ticket.src_chain.to_string(),
                            ));
                        }
                        *total_amount -= ticket_amount;
                        Ok(*total_amount)
                    },
                )?;

                //  if the dst chain is not issue chain,then update token amount on dst chain
                if !self.is_origin(&ticket.dst_chain, &ticket.token)? {
                    self.update_token_position(
                        TokenKey::from(ticket.dst_chain.to_string(), ticket.token.to_string()),
                        |total_amount| {
                            *total_amount += ticket_amount;
                            Ok(*total_amount)
                        },
                    )?;
                }
            }
        }

        Ok(())
    }

    pub fn push_ticket(&mut self, ticket: Ticket) -> Result<(), Error> {
        // get latest ticket seq
        let latest_ticket_seq = self
            .ticket_seq
            .entry(ticket.dst_chain.to_string())
            .and_modify(|seq| *seq += 1)
            .or_insert(0);

        // create new ticket
        let seq_key = SeqKey::from(ticket.dst_chain.to_string(), *latest_ticket_seq);
        self.ticket_map
            .insert(seq_key.clone(), ticket.ticket_id.to_string());

        //save ticket
        self.cross_ledger
            .insert(ticket.ticket_id.to_string(), ticket.clone());
        //update ticket metrice
        with_metrics_mut(|metrics| metrics.update_ticket_metric(ticket.clone()));
        record_event(&Event::ReceivedTicket {
            seq_key,
            ticket: ticket.clone(),
        });
        Ok(())
    }

    pub fn resubmit_ticket(&mut self, ticket: Ticket) -> Result<(), Error> {
        let now = ic_cdk::api::time();
        if now - self.last_resubmit_ticket_time < 6 * HOUR {
            error!("The resumit ticket sent too often");
            return Err(Error::ResubmitTicketSentTooOften);
        }
        match self.cross_ledger.get(&ticket.ticket_id) {
            Some(old_ticket) => {
                if ticket != old_ticket {
                    error!("The resubmit ticket must same as the old ticket!");
                    return Err(Error::ResubmitTicketMustSame);
                }
                let ticket_id = format!("{}_{}", ticket.ticket_id, now);
                let new_ticket = Ticket {
                    ticket_id: ticket_id.clone(),
                    ticket_type: TicketType::Resubmit,
                    ticket_time: now,
                    src_chain: ticket.src_chain,
                    dst_chain: ticket.dst_chain,
                    action: ticket.action,
                    token: ticket.token,
                    amount: ticket.amount,
                    sender: ticket.sender,
                    receiver: ticket.receiver,
                    memo: ticket.memo,
                };
                self.push_ticket(new_ticket)?;
                self.last_resubmit_ticket_time = now;

                record_event(&Event::ResubmitTicket {
                    ticket_id,
                    timestamp: now,
                });
                Ok(())
            }
            None => {
                error!("The resubmit ticket id must exist!");
                Err(Error::ResubmitTicketIdMustExist)
            }
        }
    }

    pub fn pull_tickets(
        &self,
        chain_id: &ChainId,
        offset: usize,
        limit: usize,
    ) -> Result<Vec<(Seq, Ticket)>, Error> {
        let targets = self
            .ticket_map
            .iter()
            .filter(|(seq_key, _)| seq_key.chain_id.eq(chain_id))
            .skip(offset)
            .take(limit)
            .map(|(seq_key, ticket_id)| (seq_key.seq, ticket_id))
            .collect::<Vec<_>>();
        let mut tickets = Vec::new();
        for (seq, ticket_id) in targets {
            if let Some(dire) = self.cross_ledger.get(&ticket_id) {
                tickets.push((seq, dire))
            }
        }
        Ok(tickets)
    }

    pub fn repub_2_subscriber(
        &mut self,
        chain_id: &ChainId,
        topics: &Option<Vec<Topic>>,
    ) -> Result<(), Error> {
        // find the directives that need to repub
        let target_dires = if let Some(topics) = topics {
            let mut dires = Vec::new();
            topics.iter().for_each(|topic| {
                let mut found_dires = self
                    .directives
                    .iter()
                    .filter(|(_, d)| d.to_topic() == *topic)
                    .map(|(_, d)| d)
                    .collect::<Vec<_>>();
                dires.append(&mut found_dires);
            });
            dires
        } else {
            self.directives
                .iter()
                .map(|(_, d)| d)
                .collect::<Vec<Directive>>()
        };

        target_dires.into_iter().for_each(|d| {
            debug!(
                "republish directives({:?}) for subscriber: {}",
                d,
                chain_id.to_string()
            );
            let _ = self.pub_2_subscribers(Some(vec![chain_id.clone()]), d);
        });

        Ok(())
    }

    pub fn delete_directives(&mut self, chain_id: &ChainId, topics: &[Topic]) -> Result<(), Error> {
        debug!(
            "delete directives with topic ({:?}) for subscriber: {}",
            topics,
            chain_id.to_string()
        );
        for (seq_key, dir) in self
            .dire_map
            .iter()
            .filter(|(seq_key, _)| seq_key.chain_id.eq(chain_id))
            .map(|(seq_key, dire)| (seq_key.to_owned(), dire.to_owned()))
            .collect::<Vec<_>>()
        {
            let topics = BTreeSet::from_iter(topics.iter());
            if topics.contains(&dir.to_topic()) {
                self.dire_map.remove(&seq_key);
                record_event(&Event::DeletedDirective(seq_key.clone()));
            }
        }
        Ok(())
    }

    pub fn get_chains_by_counterparty(&self, counterparty: ChainId) -> Vec<ChainId> {
        self.chains
            .iter()
            .filter(|(_, c)| {
                c.counterparties.clone().map_or(false, |counterparties| {
                    counterparties.iter().any(|c| counterparty.eq(c))
                })
            })
            .map(|(chain_id, _)| chain_id)
            .collect()
    }

    pub fn get_chains_by_fee_token(&self, fee_token: TokenId) -> Vec<ChainId> {
        self.chains
            .iter()
            .filter(|(_, c)| c.fee_token.clone().map_or(false, |t| t == fee_token))
            .map(|(chain_id, _)| chain_id)
            .collect()
    }
}<|MERGE_RESOLUTION|>--- conflicted
+++ resolved
@@ -4,11 +4,8 @@
 use crate::lifecycle::upgrade::UpgradeArgs;
 use crate::memory::{self, Memory};
 use crate::metrics::with_metrics_mut;
-<<<<<<< HEAD
+use crate::self_help::AddRunesTokenReq;
 use crate::migration::{migrate, PreHubState};
-=======
-use crate::self_help::AddRunesTokenReq;
->>>>>>> 850918ec
 use crate::types::{Amount, ChainMeta, ChainTokenFactor, Subscribers, TokenKey, TokenMeta};
 use candid::Principal;
 use ic_stable_structures::writer::Writer;
@@ -58,16 +55,14 @@
     pub caller_perms: HashMap<String, Permission>,
     pub last_resubmit_ticket_time: u64,
 
-<<<<<<< HEAD
-    //test
-    pub dire_map: BTreeMap<SeqKey, Directive>,
-    pub ticket_map: BTreeMap<SeqKey, String>,
-=======
     #[serde(skip_deserializing)]
     pub add_runes_token_requests: BTreeMap<String, AddRunesTokenReq>,
     #[serde(skip_deserializing)]
     pub runes_oracles: BTreeSet<Principal>,
->>>>>>> 850918ec
+
+    //test
+    pub dire_map: BTreeMap<SeqKey, Directive>,
+    pub ticket_map: BTreeMap<SeqKey, String>,
 }
 
 impl From<InitArgs> for HubState {
@@ -89,14 +84,11 @@
             caller_chain_map: HashMap::default(),
             caller_perms: HashMap::from([(args.admin.to_string(), Permission::Update)]),
             last_resubmit_ticket_time: 0,
-<<<<<<< HEAD
+            add_runes_token_requests: Default::default(),
+            runes_oracles: Default::default(),
 
             dire_map: BTreeMap::default(),
             ticket_map: BTreeMap::default(),
-=======
-            add_runes_token_requests: Default::default(),
-            runes_oracles: Default::default(),
->>>>>>> 850918ec
         }
     }
 }
