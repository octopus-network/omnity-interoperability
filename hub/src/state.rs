--- conflicted
+++ resolved
@@ -48,13 +48,9 @@
     #[serde(skip, default = "memory::init_ledger")]
     pub cross_ledger: StableBTreeMap<TicketId, Ticket, Memory>,
 
-<<<<<<< HEAD
     pub directive_seq: HashMap<String, Seq>,
     pub ticket_seq: HashMap<String, Seq>,
-    pub owner: Option<String>,
-=======
     pub admin: Principal,
->>>>>>> 0642bfe8
     pub authorized_caller: HashMap<String, ChainId>,
     pub last_resubmit_ticket_time: u64,
 }
@@ -72,13 +68,9 @@
             dire_queue: StableBTreeMap::init(memory::get_dire_queue_memory()),
             topic_subscribers: StableBTreeMap::init(memory::get_subs_memory()),
             ticket_queue: StableBTreeMap::init(memory::get_ticket_queue_memory()),
-<<<<<<< HEAD
             directive_seq: HashMap::default(),
             ticket_seq: HashMap::default(),
-            owner: None,
-=======
             admin: args.admin,
->>>>>>> 0642bfe8
             authorized_caller: HashMap::default(),
             last_resubmit_ticket_time: 0,
         }
@@ -142,12 +134,6 @@
         let state: HubState =
             ciborium::de::from_reader(&*state_bytes).expect("failed to decode state");
         *self = state;
-<<<<<<< HEAD
-        record_event(&Event::PostUpgrade(state_bytes));
-=======
-
-        // set_state(state);
->>>>>>> 0642bfe8
     }
 
     pub fn upgrade(&mut self, args: UpgradeArgs) {
@@ -900,8 +886,6 @@
         Ok(())
     }
 
-<<<<<<< HEAD
-=======
     pub fn resubmit_ticket(&mut self, ticket: Ticket) -> Result<(), Error> {
         let now = ic_cdk::api::time();
         if now - self.last_resubmit_ticket_time < 6 * HOUR {
@@ -939,7 +923,6 @@
         }
     }
 
->>>>>>> 0642bfe8
     pub fn pull_tickets(
         &self,
         chain_id: &ChainId,
