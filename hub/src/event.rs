use crate::lifecycle::init::InitArgs;
use crate::lifecycle::upgrade::UpgradeArgs;
use crate::state::HubState;
use ic_stable_structures::Log;
use omnity_types::Directive;
use omnity_types::Factor;
use omnity_types::SeqKey;
use omnity_types::Ticket;
<<<<<<< HEAD
use omnity_types::Topic;

=======
>>>>>>> 0642bfe8
use std::cell::RefCell;

use crate::memory::{init_event_log, Memory};

use crate::types::ChainMeta;
use crate::types::ChainTokenFactor;
use crate::types::Subscribers;
use crate::types::TokenKey;
use crate::types::TokenMeta;
use omnity_types::ToggleState;
use serde::{Deserialize, Serialize};
const MAX_EVENTS_PER_QUERY: usize = 2000;
type EventLog = Log<Vec<u8>, Memory, Memory>;

thread_local! {
    // The event storage
    static EVENTS: RefCell<EventLog> =  RefCell::new(init_event_log())
}

pub struct EventIterator {
    buf: Vec<u8>,
    pos: u64,
}

impl Iterator for EventIterator {
    type Item = Event;

    fn next(&mut self) -> Option<Event> {
        EVENTS.with(|events| {
            let events = events.borrow();

            match events.read_entry(self.pos, &mut self.buf) {
                Ok(()) => {
                    self.pos = self.pos.saturating_add(1);
                    Some(decode_event(&self.buf))
                }
                Err(_) => None,
            }
        })
    }

    fn nth(&mut self, n: usize) -> Option<Event> {
        self.pos = self.pos.saturating_add(n as u64);
        self.next()
    }
}

/// Encodes an event into a byte array.
fn encode_event(event: &Event) -> Vec<u8> {
    let mut buf = Vec::new();
    ciborium::ser::into_writer(event, &mut buf).expect("failed to encode a customs event");
    buf
}

/// # Panics
///
/// This function panics if the event decoding fails.
fn decode_event(buf: &[u8]) -> Event {
    ciborium::de::from_reader(buf).expect("failed to decode a customs event")
}

/// Returns an iterator over all customs events.
pub fn events(args: GetEventsArg) -> Vec<Event> {
    EVENTS.with(|events| {
        events
            .borrow()
            .iter()
            .skip(args.start as usize)
            .take(MAX_EVENTS_PER_QUERY.min(args.length as usize))
            .map(|bytes| decode_event(&bytes))
            .collect()
    })
}

/// Returns the current number of events in the log.
pub fn count_events() -> u64 {
    EVENTS.with(|events| events.borrow().len())
}

/// Records a new customs event.
pub fn record_event(event: &Event) {
    let bytes = encode_event(event);
    EVENTS.with(|events| {
        events
            .borrow()
            .append(&bytes)
            .expect("failed to append an entry to the event log")
    });
}

#[derive(candid::CandidType, Deserialize)]
pub struct GetEventsArg {
    pub start: u64,
    pub length: u64,
}

#[derive(candid::CandidType, Clone, Debug, PartialEq, Eq, Serialize, Deserialize)]
pub enum Event {
    #[serde(rename = "init")]
    Init(InitArgs),

    #[serde(rename = "upgrade")]
    Upgrade(UpgradeArgs),

    #[serde(rename = "added_chain")]
    AddedChain(ChainMeta),

    #[serde(rename = "updated_chain")]
    UpdatedChainCounterparties(ChainMeta),

    #[serde(rename = "Subscribed_topic")]
    SubDirectives { topic: Topic, subs: Subscribers },

    #[serde(rename = "Unsubscribed_topic")]
    UnSubDirectives { topic: Topic, sub: String },

    #[serde(rename = "added_token")]
    AddedToken(TokenMeta),

    #[serde(rename = "toggled_chain_state")]
    ToggledChainState {
        chain: ChainMeta,
        state: ToggleState,
    },

    #[serde(rename = "updated_fee")]
    UpdatedFee(Factor),

    #[serde(rename = "saved_directive")]
    SavedDirective(Directive),
    #[serde(rename = "deleted_directive")]
    DeletedDirective(SeqKey),

    #[serde(rename = "published_directive")]
    PubedDirective { seq_key: SeqKey, dire: Directive },

    #[serde(rename = "received_ticket")]
    ReceivedTicket { seq_key: SeqKey, ticket: Ticket },

    #[serde(rename = "added_token_position")]
    AddedTokenPosition { position: TokenKey, amount: u128 },

    #[serde(rename = "updated_token_position")]
    UpdatedTokenPosition { position: TokenKey, amount: u128 },

    #[serde(rename = "resubmit_ticket")]
    ResubmitTicket { ticket_id: String, timestamp: u64 },
}

#[derive(Debug)]
pub enum ReplayLogError {
    /// There are no events in the event log.
    EmptyLog,
    /// The event log is inconsistent.
    InconsistentLog(String),
}

/// Reconstructs the hub state from an event log.
pub fn replay(mut events: impl Iterator<Item = Event>) -> Result<HubState, ReplayLogError> {
    let mut hub_state = match events.next() {
        Some(Event::Init(args)) => HubState::from(args),
        Some(evt) => {
            return Err(ReplayLogError::InconsistentLog(format!(
                "The first event is not Init: {:?}",
                evt
            )))
        }
        None => return Err(ReplayLogError::EmptyLog),
    };

    for event in events {
        match event {
            Event::Init(args) => {
                hub_state.admin = args.admin;
            }
            Event::Upgrade(args) => {
                hub_state.upgrade(args);
            }
            Event::AddedChain(chain) => {
                hub_state
                    .chains
                    .insert(chain.chain_id.to_string(), chain.clone());
                // update auth
                hub_state
                    .authorized_caller
                    .insert(chain.canister_id.to_string(), chain.chain_id.to_string());
            }
            Event::UpdatedChainCounterparties(chain) => {
                hub_state
                    .chains
                    .insert(chain.chain_id.to_string(), chain.clone());
            }
            Event::AddedToken(token) => {
                hub_state.tokens.insert(token.token_id.to_string(), token);
            }
            Event::ToggledChainState { chain, state } => {
                hub_state.chains.insert(state.chain_id.to_string(), chain);
            }
            Event::UpdatedFee(fee) => match fee {
                Factor::UpdateTargetChainFactor(cf) => {
                    hub_state
                        .target_chain_factors
                        .insert(cf.target_chain_id, cf.target_chain_factor);
                    ()
                }
                Factor::UpdateFeeTokenFactor(tf) => {
                    hub_state
                        .target_chain_factors
                        .iter()
                        .for_each(|(chain_id, _)| {
                            let token_key =
                                TokenKey::from(chain_id.to_string(), tf.fee_token.to_string());
                            let fee_factor = ChainTokenFactor {
                                dst_chain_id: chain_id.to_string(),
                                fee_token: tf.fee_token.to_string(),
                                fee_token_factor: tf.fee_token_factor,
                            };
                            hub_state.fee_token_factors.insert(token_key, fee_factor);
                        });
                    ()
                }
            },

            Event::AddedTokenPosition { position, amount }
            | Event::UpdatedTokenPosition { position, amount } => {
                hub_state.token_position.insert(position, amount);
            }

            Event::ReceivedTicket { seq_key, ticket } => {
                hub_state
                    .ticket_seq
                    .insert(seq_key.chain_id.to_string(), seq_key.seq);
                // add new ticket to queue
                hub_state.ticket_queue.insert(seq_key, ticket.clone());
                //save ticket to ledger
                hub_state
                    .cross_ledger
                    .insert(ticket.ticket_id.to_string(), ticket.clone());
            }
<<<<<<< HEAD
            Event::SubDirectives { topic, subs } => {
                hub_state.topic_subscribers.insert(topic, subs);
            }
            Event::UnSubDirectives { topic, sub } => {
                if let Some(mut subscribers) = hub_state.topic_subscribers.get(&topic) {
                    if let Some(idx) = subscribers.subs.iter().position(|dst| dst.eq(&sub)) {
                        subscribers.subs.remove(idx);
                        hub_state
                            .topic_subscribers
                            .insert(topic.clone(), subscribers);
                    }
                }
            }
            Event::SavedDirective(dire) => {
                hub_state.directives.insert(format!("{}", dire), dire);
            }
            Event::DeletedDirective(seq_key) => {
                hub_state.dire_queue.remove(&seq_key);
            }
            Event::PubedDirective { seq_key, dire } => {
                hub_state
                    .directive_seq
                    .insert(seq_key.chain_id.to_string(), seq_key.seq);
                hub_state.dire_queue.insert(seq_key, dire);
            }
=======
            Event::ResubmitTicket {
                ticket_id: _,
                timestamp,
            } => hub_state.last_resubmit_ticket_time = timestamp,
>>>>>>> 0642bfe8
        }
    }
    Ok(hub_state)
}

#[cfg(test)]
mod tests {
    use super::*;

    use crate::types::ChainMeta;
    use crate::types::TokenMeta;
    use candid::Principal;
    use omnity_types::Chain;
    use omnity_types::ChainState;
    use omnity_types::Directive;
    use omnity_types::Factor;
    use omnity_types::Ticket;
    use omnity_types::ToggleState;
    use omnity_types::{ChainType, TargetChainFactor, TicketType, ToggleAction, TxAction};
    use std::collections::HashMap;
    use uuid::Uuid;

    #[test]
    fn test_encode_decode_event() {
        let event = Event::Init(InitArgs {
            admin: Principal::anonymous(),
        });
        let bytes = encode_event(&event);
        let decoded_event = decode_event(&bytes);
        assert_eq!(event, decoded_event);
    }

    #[test]
    fn test_replay() {
        let events = vec![
<<<<<<< HEAD
            Event::Init(Principal::anonymous()),
            Event::AddedChain(ChainMeta {
=======
            Event::Init(InitArgs {
                admin: Principal::anonymous(),
            }),
            Event::AddedChain(ChainWithSeq {
>>>>>>> 0642bfe8
                chain_id: "Bitcoin".to_string(),
                chain_type: ChainType::SettlementChain,
                chain_state: ChainState::Active,
                canister_id: "bkyz2-fmaaa-aaaaa-qaaaq-cai".to_string(),
                contract_address: None,
                counterparties: None,
                fee_token: None,
            }),
            Event::AddedToken(TokenMeta {
                token_id: "Bitcoin-RUNES-WTF".to_string(),
                name: "BTC".to_owned(),
                symbol: "BTC".to_owned(),
                issue_chain: "Bitcoin".to_string(),
                decimals: 18,
                icon: None,
                metadata: HashMap::new(),
                dst_chains: vec![],
            }),
            Event::ToggledChainState {
                chain: ChainMeta {
                    chain_id: "Bitcoin".to_string(),
                    chain_type: ChainType::SettlementChain,
                    chain_state: ChainState::Deactive,
                    canister_id: "bkyz2-fmaaa-aaaaa-qaaaq-cai".to_string(),
                    contract_address: None,
                    counterparties: None,
                    fee_token: None,
                },
                state: ToggleState {
                    chain_id: "Bitcoin".to_string(),
                    action: ToggleAction::Deactivate,
                },
            },
            Event::UpdatedFee(Factor::UpdateTargetChainFactor(TargetChainFactor {
                target_chain_id: "Bitcoin".to_string(),
                target_chain_factor: 1000,
            })),
            Event::PubedDirective {
                seq_key: SeqKey::from("Bitcoin".to_string(), 0),
                dire: Directive::AddChain(Chain {
                    chain_id: "Bitcoin".to_string(),
                    chain_type: ChainType::SettlementChain,
                    chain_state: ChainState::Active,
                    canister_id: "bkyz2-fmaaa-aaaaa-qaaaq-cai".to_string(),
                    contract_address: None,
                    counterparties: None,
                    fee_token: None,
                }),
            },
            Event::ReceivedTicket {
                seq_key: SeqKey::from("Bitcoin".to_string(), 0),
                ticket: Ticket {
                    ticket_id: Uuid::new_v4().to_string(),
                    ticket_type: TicketType::Normal,
                    ticket_time: 0,
                    src_chain: "Bitcoin".to_string(),
                    dst_chain: "EVM-Arbitrum".to_string(),
                    action: TxAction::Transfer,
                    token: "Bitcoin-RUNES-WTF".to_string(),
                    amount: "1000".to_string(),
                    sender: None,
                    receiver: Principal::anonymous().to_string(),
                    memo: None,
                },
            },
        ];

        let hub_state = replay(events.into_iter()).unwrap();

        println!("{:?}", hub_state.admin);
    }
}<|MERGE_RESOLUTION|>--- conflicted
+++ resolved
@@ -6,11 +6,8 @@
 use omnity_types::Factor;
 use omnity_types::SeqKey;
 use omnity_types::Ticket;
-<<<<<<< HEAD
 use omnity_types::Topic;
 
-=======
->>>>>>> 0642bfe8
 use std::cell::RefCell;
 
 use crate::memory::{init_event_log, Memory};
@@ -250,7 +247,6 @@
                     .cross_ledger
                     .insert(ticket.ticket_id.to_string(), ticket.clone());
             }
-<<<<<<< HEAD
             Event::SubDirectives { topic, subs } => {
                 hub_state.topic_subscribers.insert(topic, subs);
             }
@@ -276,12 +272,10 @@
                     .insert(seq_key.chain_id.to_string(), seq_key.seq);
                 hub_state.dire_queue.insert(seq_key, dire);
             }
-=======
             Event::ResubmitTicket {
                 ticket_id: _,
                 timestamp,
             } => hub_state.last_resubmit_ticket_time = timestamp,
->>>>>>> 0642bfe8
         }
     }
     Ok(hub_state)
@@ -317,15 +311,10 @@
     #[test]
     fn test_replay() {
         let events = vec![
-<<<<<<< HEAD
-            Event::Init(Principal::anonymous()),
-            Event::AddedChain(ChainMeta {
-=======
             Event::Init(InitArgs {
                 admin: Principal::anonymous(),
             }),
-            Event::AddedChain(ChainWithSeq {
->>>>>>> 0642bfe8
+            Event::AddedChain(ChainMeta {
                 chain_id: "Bitcoin".to_string(),
                 chain_type: ChainType::SettlementChain,
                 chain_state: ChainState::Active,
