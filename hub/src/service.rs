--- conflicted
+++ resolved
@@ -8,12 +8,8 @@
 use omnity_hub::metrics;
 use omnity_hub::proposal;
 use omnity_hub::state::{with_state, with_state_mut};
-<<<<<<< HEAD
-use omnity_hub::types::{Proposal, Subscribers};
-=======
-use omnity_hub::types::{Proposal, TokenResp};
+use omnity_hub::types::{{Proposal, Subscribers}, TokenResp};
 use omnity_hub::{lifecycle, memory};
->>>>>>> 0642bfe8
 use omnity_types::log::{init_log, LoggerConfigService, StableLogWriter};
 use omnity_types::{
     Chain, ChainId, ChainState, ChainType, Directive, Error, Factor, Seq, Ticket, TicketId,
@@ -47,9 +43,6 @@
     init_log(Some(init_stable_log()));
 
     with_state_mut(|hub_state| hub_state.post_upgrade());
-<<<<<<< HEAD
-    info!("upgrade successfully!");
-=======
 
     if let Some(hub_args) = hub_args {
         match hub_args {
@@ -62,8 +55,7 @@
             HubArg::Init(_) => panic!("expected Option<UpgradeArgs> got InitArgs."),
         };
     }
-    info!("update successfully!");
->>>>>>> 0642bfe8
+    info!("upgrade successfully!");
 }
 
 /// validate directive ,this method will be called by sns
