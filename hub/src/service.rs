--- conflicted
+++ resolved
@@ -1,19 +1,19 @@
 use crate::memory::init_stable_log;
 use ic_canisters_http_types::{HttpRequest, HttpResponse};
 use ic_cdk::{init, post_upgrade, pre_upgrade, query, update};
+#[cfg(feature = "profiling")]
 use ic_stable_structures::Memory;
 use log::debug;
 use omnity_hub::auth::{auth, is_admin};
 use omnity_hub::event::{self, record_event, Event, GetEventsArg};
 use omnity_hub::lifecycle::init::HubArg;
-<<<<<<< HEAD
+#[cfg(feature = "profiling")]
 use omnity_hub::memory::get_profiling_memory;
-=======
->>>>>>> 266627ce
 use omnity_hub::metrics::{self, with_metrics};
 use omnity_hub::proposal;
 use omnity_hub::state::{with_state, with_state_mut};
 use omnity_hub::types::{ChainMeta, TokenMeta};
+
 use omnity_hub::types::{
     TokenResp, {Proposal, Subscribers},
 };
@@ -29,8 +29,10 @@
 #[init]
 fn init(args: HubArg) {
     // init profiling memory
+    #[cfg(feature = "profiling")]
     let memory = get_profiling_memory();
     // Increase the page number if you need larger log space
+    #[cfg(feature = "profiling")]
     memory.grow(4096);
 
     match args {
@@ -72,46 +74,6 @@
     proposal::execute_proposal(proposals).await
 }
 
-<<<<<<< HEAD
-#[update(guard = "auth")]
-pub async fn handle_chain(proposals: Vec<Proposal>) -> Result<(), Error> {
-    // The proposals must be AddToken or UpdateToken
-    proposals.iter().try_for_each(|p| {
-        if !matches!(p, Proposal::AddChain(_) | Proposal::UpdateChain(_)) {
-            Err(Error::ProposalError(
-                "The proposals must be AddChain or UpdateChain".to_string(),
-            ))
-        } else {
-            Ok(())
-        }
-    })?;
-    // validate proposal
-    proposal::validate_proposal(&proposals).await?;
-    // exection proposal and generate directives
-    proposal::execute_proposal(proposals).await
-}
-
-#[update(guard = "auth")]
-pub async fn handle_token(proposals: Vec<Proposal>) -> Result<(), Error> {
-    // The proposals must be AddToken or UpdateToken
-    proposals.iter().try_for_each(|p| {
-        if !matches!(p, Proposal::AddToken(_) | Proposal::UpdateToken(_)) {
-            Err(Error::ProposalError(
-                "The proposals must be AddToken or UpdateToken".to_string(),
-            ))
-        } else {
-            Ok(())
-        }
-    })?;
-    // validate proposal
-    proposal::validate_proposal(&proposals).await?;
-    // exection proposal and generate directives
-    proposal::execute_proposal(proposals).await
-}
-
-/// check and build update fee directive and push it to the directive queue
-=======
->>>>>>> 266627ce
 #[update(guard = "auth")]
 pub async fn handle_chain(proposals: Vec<Proposal>) -> Result<(), Error> {
     // The proposals must be AddToken or UpdateToken
@@ -937,7 +899,6 @@
         sub_dires().await;
         // add chain
         add_chains().await;
-<<<<<<< HEAD
 
         let icp = ChainMeta {
             chain_id: "ICP".to_string(),
@@ -959,8 +920,6 @@
         println!("handle_chain reuslt : {:#?}", result);
         assert!(result.is_err());
 
-=======
->>>>>>> 266627ce
         let chain = get_chain("ICP".to_string()).await;
         println!("before update ,the chain info : {:#?}", chain);
         let icp = ChainMeta {
@@ -980,10 +939,7 @@
         let result = handle_chain(vec![Proposal::UpdateChain(icp)]).await;
         println!("handle_chain reuslt : {:#?}", result);
         assert!(result.is_ok());
-<<<<<<< HEAD
-
-=======
->>>>>>> 266627ce
+
         // let chain = get_chain("ICP".to_string()).await;
         // println!("after update ,the chain info : {:#?}", chain);
         for chain_id in chain_ids() {
@@ -1079,14 +1035,11 @@
             chain
         );
 
-<<<<<<< HEAD
         let result = with_state(|hub_state| hub_state.token(&"ICP".to_string()));
 
         println!("before update,the token info: {:#?}", result);
         assert!(result.is_ok());
 
-=======
->>>>>>> 266627ce
         let icp_token = TokenMeta {
             token_id: "ICP".to_string(),
             name: "ICP".to_owned(),
@@ -1411,11 +1364,6 @@
             result
         );
         assert!(result.is_ok());
-<<<<<<< HEAD
-=======
-
- 
->>>>>>> 266627ce
     }
 
     #[tokio::test]
