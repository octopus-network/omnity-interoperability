--- conflicted
+++ resolved
@@ -447,16 +447,9 @@
     use super::*;
     use omnity_types::{ChainType, Fee, Ticket, ToggleAction, ToggleState, TxAction};
 
-<<<<<<< HEAD
     use env_logger;
     use log::LevelFilter;
     use std::time::{SystemTime, UNIX_EPOCH};
-=======
-    use std::{
-        collections::HashMap,
-        time::{SystemTime, UNIX_EPOCH},
-    };
->>>>>>> 4464cd97
     use uuid::Uuid;
 
     // init logger
